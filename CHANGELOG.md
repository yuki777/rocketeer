--- conflicted
+++ resolved
@@ -1,6 +1,5 @@
 # CHANGELOG
 
-<<<<<<< HEAD
 Rocketeer follows the [Semantic Versioning 2.0](http://semver.org/spec/v2.0.0.html) spec.
 
 ## [3.0.0] - Unreleased
@@ -34,35 +33,24 @@
 - Fixed an issue when updating an application with SVN
 - Fixed an issue where events would sometimes not fire when passing a stage/connection
 - Fixed an issue where hidden inputs wouldn't work on Windows using the PHAR
-- Fixed an issue where jobs would use the wrong server on multiserver connections
 - Fixed an issue where local tasks wouldn't execute in the correct directories
-- Fixed an issue where polyglot strategies would keep running after one of their child failed
 - Fixed an issue where Rocketeer would trust the releases present on one server to deploy to all the other ones
 - Fixed an issue where setting a strategy to `''` to skip it would crash
-- Fixed an issue where the logs filename would get recomputed every call
+- Fixed an issue where using `hostname:port` would fail with the Rsync strategy
+- Fixed HHVM support
+
+## [2.0.5] - 2015-02-11
+
+### Fixed
 - Fixed an issue where trying to use an invalid connection would just fallback silently to the default one
-- Fixed an issue where using `hostname:port` would fail with the Rsync strategy
-- Fixed an issue with symlinks on non-GNU/Linux OSes
-- Fixed HHVM support
-- Fixed paths defined in `paths.php` sometimes being ignored
-
-## [2.0.4] - 2014-12-08
-=======
-2.0.5 - 2015-02-11
-------------------
-
-### Fixed
-- Fixed a bug where trying to use an invalid connection would just fallback silently to the default one
-- Fixed missing dependency in generated PHARs
-- Fixed symlink issues on non-GNU/Linux OSes
-- Fixed paths defined in `paths.php` sometimes being ignored
-- Fixed some jobs using the wrong server on multiserver connections
 - Fixed an issue where polyglot strategies would keep running after one of their child failed
 - Fixed an issue where the logs filename would get recomputed every call
-
-2.0.4 - 2014-12-08
-------------------
->>>>>>> 9a8877dc
+- Fixed a missing dependency in generated PHARs
+- Fixed paths defined in `paths.php` sometimes being ignored
+- Fixed an issue where jobs would use the wrong server on multiserver connections
+- Fixed an issue with symlinks on non-GNU/Linux OSes
+
+## [2.0.4] - 2014-12-08
 
 ### Changed
 - Better way to get SVN revision (doesn't require auth anymore)
@@ -392,6 +380,7 @@
 - Added `deploy:setup` and `deploy:deploy` commands
 
 [3.0.0]: https://github.com/rocketeers/rocketeer/compare/2.0.4...develop
+[2.0.5]: https://github.com/rocketeers/rocketeer/compare/2.0.4...2.0.5
 [2.0.4]: https://github.com/rocketeers/rocketeer/compare/2.0.3...2.0.4
 [2.0.3]: https://github.com/rocketeers/rocketeer/compare/2.0.2...2.0.3
 [2.0.2]: https://github.com/rocketeers/rocketeer/compare/2.0.1...2.0.2
