--- conflicted
+++ resolved
@@ -52,11 +52,7 @@
 	},
 	"extra": {
 		"branch-alias": {
-<<<<<<< HEAD
-			"dev-master": "1.2-dev"
-=======
 			"dev-develop": "2.0-dev"
->>>>>>> 4fea468c
 		}
 	}
 }