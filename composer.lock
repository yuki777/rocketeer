{
    "_readme": [
        "This file locks the dependencies of your project to a known state",
        "Read more about it at http://getcomposer.org/doc/01-basic-usage.md#composer-lock-the-lock-file"
    ],
    "hash": "e690d5c5ea1a45a80ca4abcab68fa95a",
    "packages": [
        {
<<<<<<< HEAD
            "name": "illuminate/support",
            "version": "v4.0.6",
            "target-dir": "Illuminate/Support",
            "source": {
                "type": "git",
                "url": "https://github.com/illuminate/support.git",
=======
            "name": "illuminate/config",
            "version": "v4.0.6",
            "target-dir": "Illuminate/Config",
            "source": {
                "type": "git",
                "url": "https://github.com/illuminate/config.git",
>>>>>>> 362e12b9
                "reference": "v4.0.6"
            },
            "dist": {
                "type": "zip",
<<<<<<< HEAD
                "url": "https://api.github.com/repos/illuminate/support/zipball/v4.0.6",
=======
                "url": "https://api.github.com/repos/illuminate/config/zipball/v4.0.6",
>>>>>>> 362e12b9
                "reference": "v4.0.6",
                "shasum": ""
            },
            "require": {
                "illuminate/filesystem": "4.0.x",
                "illuminate/support": "4.0.x",
                "php": ">=5.3.0"
            },
            "require-dev": {
                "phpunit/phpunit": "3.7.*"
            },
            "type": "library",
            "extra": {
                "branch-alias": {
                    "dev-master": "4.0-dev"
                }
            },
            "autoload": {
                "psr-0": {
                    "Illuminate\\Config": ""
                }
            },
            "notification-url": "https://packagist.org/downloads/",
            "license": [
                "MIT"
            ],
            "authors": [
                {
                    "name": "Taylor Otwell",
                    "email": "taylorotwell@gmail.com"
                }
            ],
<<<<<<< HEAD
            "time": "2013-08-02 13:31:18"
        }
    ],
    "packages-dev": [
=======
            "time": "2013-05-28 00:50:14"
        },
>>>>>>> 362e12b9
        {
            "name": "illuminate/console",
            "version": "v4.0.6",
            "target-dir": "Illuminate/Console",
            "source": {
                "type": "git",
                "url": "https://github.com/illuminate/console.git",
                "reference": "v4.0.6"
            },
            "dist": {
                "type": "zip",
                "url": "https://api.github.com/repos/illuminate/console/zipball/v4.0.6",
                "reference": "v4.0.6",
                "shasum": ""
            },
            "require": {
                "symfony/console": "2.3.*"
            },
            "require-dev": {
                "phpunit/phpunit": "3.7.*"
            },
            "type": "library",
            "extra": {
                "branch-alias": {
                    "dev-master": "4.0-dev"
                }
            },
            "autoload": {
                "psr-0": {
                    "Illuminate\\Console": ""
                }
            },
            "notification-url": "https://packagist.org/downloads/",
            "license": [
                "MIT"
            ],
            "authors": [
                {
                    "name": "Taylor Otwell",
                    "email": "taylorotwell@gmail.com"
                }
            ],
            "time": "2013-05-28 00:50:14"
        },
        {
            "name": "illuminate/container",
            "version": "v4.0.6",
            "target-dir": "Illuminate/Container",
            "source": {
                "type": "git",
                "url": "https://github.com/illuminate/container.git",
                "reference": "v4.0.6"
            },
            "dist": {
                "type": "zip",
                "url": "https://api.github.com/repos/illuminate/container/zipball/v4.0.6",
                "reference": "v4.0.6",
                "shasum": ""
            },
            "require": {
                "php": ">=5.3.0"
            },
            "require-dev": {
                "phpunit/phpunit": "3.7.*"
            },
            "type": "library",
            "extra": {
                "branch-alias": {
                    "dev-master": "4.0-dev"
                }
            },
            "autoload": {
                "psr-0": {
                    "Illuminate\\Container": ""
                }
            },
            "notification-url": "https://packagist.org/downloads/",
            "license": [
                "MIT"
            ],
            "authors": [
                {
                    "name": "Taylor Otwell",
                    "email": "taylorotwell@gmail.com"
                }
            ],
            "time": "2013-07-31 14:49:48"
        },
        {
            "name": "illuminate/filesystem",
            "version": "v4.0.6",
            "target-dir": "Illuminate/Filesystem",
            "source": {
                "type": "git",
                "url": "https://github.com/illuminate/filesystem.git",
                "reference": "v4.0.6"
            },
            "dist": {
                "type": "zip",
                "url": "https://api.github.com/repos/illuminate/filesystem/zipball/v4.0.6",
                "reference": "v4.0.6",
                "shasum": ""
            },
            "require": {
                "illuminate/support": "4.0.x",
                "php": ">=5.3.0",
                "symfony/finder": "2.3.x"
            },
            "require-dev": {
                "phpunit/phpunit": "3.7.*"
            },
            "type": "library",
            "extra": {
                "branch-alias": {
                    "dev-master": "4.0-dev"
                }
            },
            "autoload": {
                "psr-0": {
                    "Illuminate\\Filesystem": ""
                }
            },
            "notification-url": "https://packagist.org/downloads/",
            "license": [
                "MIT"
            ],
            "authors": [
                {
                    "name": "Taylor Otwell",
                    "email": "taylorotwell@gmail.com"
                }
            ],
            "time": "2013-06-13 03:54:04"
        },
        {
            "name": "illuminate/remote",
            "version": "dev-master",
            "target-dir": "Illuminate/Remote",
            "source": {
                "type": "git",
<<<<<<< HEAD
                "url": "https://github.com/padraic/mockery.git",
                "reference": "dcc8e7bda1b011a7e152b53abc58f2cb7a7cb0c5"
            },
            "dist": {
                "type": "zip",
                "url": "https://api.github.com/repos/padraic/mockery/zipball/dcc8e7bda1b011a7e152b53abc58f2cb7a7cb0c5",
                "reference": "dcc8e7bda1b011a7e152b53abc58f2cb7a7cb0c5",
=======
                "url": "https://github.com/illuminate/remote.git",
                "reference": "145b94f3b37e80a67a96b45fe16be998195382ce"
            },
            "dist": {
                "type": "zip",
                "url": "https://api.github.com/repos/illuminate/remote/zipball/145b94f3b37e80a67a96b45fe16be998195382ce",
                "reference": "145b94f3b37e80a67a96b45fe16be998195382ce",
>>>>>>> 362e12b9
                "shasum": ""
            },
            "require": {
                "illuminate/support": "4.0.x",
                "php": ">=5.3.0",
                "phpseclib/phpseclib": "0.3.x"
            },
            "type": "library",
            "extra": {
                "branch-alias": {
                    "dev-master": "4.1-dev"
                }
            },
            "autoload": {
                "psr-0": {
                    "Illuminate\\Remote": ""
                }
            },
            "notification-url": "https://packagist.org/downloads/",
            "license": [
                "MIT"
            ],
            "authors": [
                {
                    "name": "Taylor Otwell",
                    "email": "taylorotwell@gmail.com"
                }
            ],
<<<<<<< HEAD
            "description": "Mockery is a simple yet flexible PHP mock object framework for use in unit testing with PHPUnit, PHPSpec or any other testing framework. Its core goal is to offer a test double framework with a succint API capable of clearly defining all possible object operations and interactions using a human readable Domain Specific Language (DSL). Designed as a drop in alternative to PHPUnit's phpunit-mock-objects library, Mockery is easy to integrate with PHPUnit and can operate alongside phpunit-mock-objects without the World ending.",
            "homepage": "http://github.com/padraic/mockery",
            "keywords": [
                "BDD",
                "TDD",
                "library",
                "mock",
                "mock objects",
                "mockery",
                "stub",
                "test",
                "test double",
                "testing"
            ],
            "time": "2013-08-01 12:39:35"
=======
            "time": "2013-08-02 15:33:59"
>>>>>>> 362e12b9
        },
        {
            "name": "illuminate/support",
            "version": "v4.0.6",
            "target-dir": "Illuminate/Support",
            "source": {
                "type": "git",
<<<<<<< HEAD
                "url": "https://github.com/briannesbitt/Carbon.git",
                "reference": "c4bbc42b0a658ea6de8be6f375b68231f5fbf3a5"
            },
            "dist": {
                "type": "zip",
                "url": "https://api.github.com/repos/briannesbitt/Carbon/zipball/c4bbc42b0a658ea6de8be6f375b68231f5fbf3a5",
                "reference": "c4bbc42b0a658ea6de8be6f375b68231f5fbf3a5",
=======
                "url": "https://github.com/illuminate/support.git",
                "reference": "v4.0.6"
            },
            "dist": {
                "type": "zip",
                "url": "https://api.github.com/repos/illuminate/support/zipball/v4.0.6",
                "reference": "v4.0.6",
>>>>>>> 362e12b9
                "shasum": ""
            },
            "require": {
                "php": ">=5.3.0"
            },
            "require-dev": {
                "mockery/mockery": "0.7.2",
                "patchwork/utf8": "1.1.*",
                "phpunit/phpunit": "3.7.*"
            },
            "type": "library",
            "extra": {
                "branch-alias": {
                    "dev-master": "4.0-dev"
                }
            },
            "autoload": {
                "psr-0": {
<<<<<<< HEAD
                    "Carbon": "src"
                }
=======
                    "Illuminate\\Support": ""
                },
                "files": [
                    "Illuminate/Support/helpers.php"
                ]
>>>>>>> 362e12b9
            },
            "notification-url": "https://packagist.org/downloads/",
            "license": [
                "MIT"
            ],
            "authors": [
                {
                    "name": "Taylor Otwell",
                    "email": "taylorotwell@gmail.com"
                }
            ],
<<<<<<< HEAD
            "description": "A simple API extension for DateTime.",
            "homepage": "https://github.com/briannesbitt/Carbon",
            "keywords": [
                "date",
                "datetime",
                "time"
            ],
            "time": "2013-08-04 04:27:56"
=======
            "time": "2013-08-02 13:31:18"
>>>>>>> 362e12b9
        },
        {
            "name": "phpseclib/phpseclib",
            "version": "0.3.5",
            "source": {
                "type": "git",
                "url": "https://github.com/phpseclib/phpseclib.git",
                "reference": "0.3.5"
            },
            "dist": {
                "type": "zip",
                "url": "https://api.github.com/repos/phpseclib/phpseclib/zipball/0.3.5",
                "reference": "0.3.5",
                "shasum": ""
            },
            "require": {
                "php": ">=5.0.0"
            },
            "suggest": {
                "ext-gmp": "Install the GMP (GNU Multiple Precision) extension in order to speed up arbitrary precision integer arithmetic operations.",
                "ext-mcrypt": "Install the Mcrypt extension in order to speed up a wide variety of cryptographic operations.",
                "pear-pear/PHP_Compat": "Install PHP_Compat to get phpseclib working on PHP >= 4.3.3."
            },
            "type": "library",
            "extra": {
                "branch-alias": {
                    "dev-master": "0.3-dev"
                }
            },
            "autoload": {
                "psr-0": {
                    "Crypt": "phpseclib/",
                    "File": "phpseclib/",
                    "Math": "phpseclib/",
                    "Net": "phpseclib/"
                },
                "files": [
                    "phpseclib/Crypt/Random.php"
                ]
            },
            "notification-url": "https://packagist.org/downloads/",
            "include-path": [
                "phpseclib/"
            ],
            "license": [
                "MIT"
            ],
            "authors": [
                {
                    "name": "Jim Wigginton",
                    "email": "terrafrost@php.net",
                    "role": "Developer"
                }
            ],
            "description": "PHP Secure Communications Library - Pure-PHP implementations of RSA, AES, SSH2, SFTP, X.509 etc.",
            "homepage": "http://phpseclib.sourceforge.net",
            "keywords": [
                "BigInteger",
                "aes",
                "asn.1",
                "asn1",
                "crypto",
                "cryptography",
                "encryption",
                "rsa",
                "security",
                "sftp",
                "signature",
                "signing",
                "ssh",
                "x.509",
                "x509"
            ],
            "time": "2013-06-08 17:40:39"
        },
        {
            "name": "symfony/console",
            "version": "v2.3.2",
            "target-dir": "Symfony/Component/Console",
            "source": {
                "type": "git",
                "url": "https://github.com/symfony/Console.git",
                "reference": "v2.3.2"
            },
            "dist": {
                "type": "zip",
                "url": "https://api.github.com/repos/symfony/Console/zipball/v2.3.2",
                "reference": "v2.3.2",
                "shasum": ""
            },
            "require": {
                "php": ">=5.3.3"
            },
            "require-dev": {
                "symfony/event-dispatcher": "~2.1"
            },
            "suggest": {
                "symfony/event-dispatcher": ""
            },
            "type": "library",
            "extra": {
                "branch-alias": {
                    "dev-master": "2.3-dev"
                }
            },
            "autoload": {
                "psr-0": {
                    "Symfony\\Component\\Console\\": ""
                }
            },
            "notification-url": "https://packagist.org/downloads/",
            "license": [
                "MIT"
            ],
            "authors": [
                {
                    "name": "Fabien Potencier",
                    "email": "fabien@symfony.com"
                },
                {
                    "name": "Symfony Community",
                    "homepage": "http://symfony.com/contributors"
                }
            ],
            "description": "Symfony Console Component",
            "homepage": "http://symfony.com",
            "time": "2013-07-11 19:36:36"
        },
        {
            "name": "symfony/finder",
            "version": "v2.3.2",
            "target-dir": "Symfony/Component/Finder",
            "source": {
                "type": "git",
                "url": "https://github.com/symfony/Finder.git",
                "reference": "v2.3.2"
            },
            "dist": {
                "type": "zip",
                "url": "https://api.github.com/repos/symfony/Finder/zipball/v2.3.2",
                "reference": "v2.3.2",
                "shasum": ""
            },
            "require": {
                "php": ">=5.3.3"
            },
            "type": "library",
            "extra": {
                "branch-alias": {
                    "dev-master": "2.3-dev"
                }
            },
            "autoload": {
                "psr-0": {
                    "Symfony\\Component\\Finder\\": ""
                }
            },
            "notification-url": "https://packagist.org/downloads/",
            "license": [
                "MIT"
            ],
            "authors": [
                {
                    "name": "Fabien Potencier",
                    "email": "fabien@symfony.com"
                },
                {
                    "name": "Symfony Community",
                    "homepage": "http://symfony.com/contributors"
                }
            ],
            "description": "Symfony Finder Component",
            "homepage": "http://symfony.com",
            "time": "2013-07-01 12:17:23"
        }
    ],
    "packages-dev": [
        {
            "name": "mockery/mockery",
            "version": "dev-master",
            "source": {
                "type": "git",
                "url": "https://github.com/padraic/mockery.git",
                "reference": "dcc8e7bda1b011a7e152b53abc58f2cb7a7cb0c5"
            },
            "dist": {
                "type": "zip",
                "url": "https://api.github.com/repos/padraic/mockery/zipball/dcc8e7bda1b011a7e152b53abc58f2cb7a7cb0c5",
                "reference": "dcc8e7bda1b011a7e152b53abc58f2cb7a7cb0c5",
                "shasum": ""
            },
            "require": {
                "lib-pcre": ">=7.0",
                "php": ">=5.3.2"
            },
            "require-dev": {
                "hamcrest/hamcrest": "1.1.0"
            },
            "type": "library",
            "autoload": {
                "psr-0": {
                    "Mockery": "library/"
                }
            },
            "notification-url": "https://packagist.org/downloads/",
            "license": [
                "BSD-3-Clause"
            ],
            "authors": [
                {
                    "name": "Pádraic Brady",
                    "email": "padraic.brady@gmail.com",
                    "homepage": "http://blog.astrumfutura.com"
                }
            ],
            "description": "Mockery is a simple yet flexible PHP mock object framework for use in unit testing with PHPUnit, PHPSpec or any other testing framework. Its core goal is to offer a test double framework with a succint API capable of clearly defining all possible object operations and interactions using a human readable Domain Specific Language (DSL). Designed as a drop in alternative to PHPUnit's phpunit-mock-objects library, Mockery is easy to integrate with PHPUnit and can operate alongside phpunit-mock-objects without the World ending.",
            "homepage": "http://github.com/padraic/mockery",
            "keywords": [
                "BDD",
                "TDD",
                "library",
                "mock",
                "mock objects",
                "mockery",
                "stub",
                "test",
                "test double",
                "testing"
            ],
            "time": "2013-08-01 12:39:35"
        },
        {
            "name": "nesbot/carbon",
            "version": "dev-master",
            "source": {
                "type": "git",
                "url": "https://github.com/briannesbitt/Carbon.git",
                "reference": "244ef48e8a7b94fa8c9f527d6cdb4ad2eb34aa96"
            },
            "dist": {
                "type": "zip",
                "url": "https://api.github.com/repos/briannesbitt/Carbon/zipball/244ef48e8a7b94fa8c9f527d6cdb4ad2eb34aa96",
                "reference": "244ef48e8a7b94fa8c9f527d6cdb4ad2eb34aa96",
                "shasum": ""
            },
            "require": {
                "php": ">=5.3.0"
            },
            "type": "library",
            "autoload": {
                "psr-0": {
                    "Carbon": "."
                }
            },
            "notification-url": "https://packagist.org/downloads/",
            "license": [
                "MIT"
            ],
            "authors": [
                {
                    "name": "Brian Nesbitt",
                    "email": "brian@nesbot.com",
                    "homepage": "http://nesbot.com"
                }
            ],
            "description": "A simple API extension for DateTime.",
            "homepage": "https://github.com/briannesbitt/Carbon",
            "keywords": [
                "date",
                "datetime",
                "time"
            ],
            "time": "2013-06-26 03:40:32"
        },
        {
            "name": "patchwork/utf8",
            "version": "dev-master",
            "source": {
                "type": "git",
                "url": "https://github.com/nicolas-grekas/Patchwork-UTF8.git",
                "reference": "9fe2a8601944acffd8f481d26d0f2577b450395c"
            },
            "dist": {
                "type": "zip",
                "url": "https://api.github.com/repos/nicolas-grekas/Patchwork-UTF8/zipball/9fe2a8601944acffd8f481d26d0f2577b450395c",
                "reference": "9fe2a8601944acffd8f481d26d0f2577b450395c",
                "shasum": ""
            },
            "require": {
                "php": ">=5.3.0"
            },
            "type": "library",
            "autoload": {
                "psr-0": {
                    "Patchwork": "class/",
                    "Normalizer": "class/"
                }
            },
            "notification-url": "https://packagist.org/downloads/",
            "license": [
                "(Apache-2.0 or GPL-2.0)"
            ],
            "authors": [
                {
                    "name": "Nicolas Grekas",
                    "email": "p@tchwork.com",
                    "role": "Developer"
                }
            ],
            "description": "UTF-8 strings handling for PHP 5.3: portable, performant and extended",
            "homepage": "https://github.com/nicolas-grekas/Patchwork-UTF8",
            "keywords": [
                "i18n",
                "unicode",
                "utf-8",
                "utf8"
            ],
            "time": "2013-05-27 08:45:07"
        }
    ],
    "aliases": [

    ],
    "minimum-stability": "stable",
    "stability-flags": {
        "illuminate/remote": 20,
        "mockery/mockery": 20,
        "nesbot/carbon": 20,
        "patchwork/utf8": 20
    },
    "platform": {
        "php": ">=5.3.0"
    },
    "platform-dev": [

    ]
}<|MERGE_RESOLUTION|>--- conflicted
+++ resolved
@@ -3,302 +3,244 @@
         "This file locks the dependencies of your project to a known state",
         "Read more about it at http://getcomposer.org/doc/01-basic-usage.md#composer-lock-the-lock-file"
     ],
-    "hash": "e690d5c5ea1a45a80ca4abcab68fa95a",
+    "hash": "cea387822ff0b469831eec45ed89f1b5",
     "packages": [
         {
-<<<<<<< HEAD
+            "name": "illuminate/config",
+            "version": "v4.0.6",
+            "target-dir": "Illuminate/Config",
+            "source": {
+                "type": "git",
+                "url": "https://github.com/illuminate/config.git",
+                "reference": "v4.0.6"
+            },
+            "dist": {
+                "type": "zip",
+                "url": "https://api.github.com/repos/illuminate/config/zipball/v4.0.6",
+                "reference": "v4.0.6",
+                "shasum": ""
+            },
+            "require": {
+                "illuminate/filesystem": "4.0.x",
+                "illuminate/support": "4.0.x",
+                "php": ">=5.3.0"
+            },
+            "require-dev": {
+                "phpunit/phpunit": "3.7.*"
+            },
+            "type": "library",
+            "extra": {
+                "branch-alias": {
+                    "dev-master": "4.0-dev"
+                }
+            },
+            "autoload": {
+                "psr-0": {
+                    "Illuminate\\Config": ""
+                }
+            },
+            "notification-url": "https://packagist.org/downloads/",
+            "license": [
+                "MIT"
+            ],
+            "authors": [
+                {
+                    "name": "Taylor Otwell",
+                    "email": "taylorotwell@gmail.com"
+                }
+            ],
+            "time": "2013-05-28 00:50:14"
+        },
+        {
+            "name": "illuminate/console",
+            "version": "v4.0.6",
+            "target-dir": "Illuminate/Console",
+            "source": {
+                "type": "git",
+                "url": "https://github.com/illuminate/console.git",
+                "reference": "v4.0.6"
+            },
+            "dist": {
+                "type": "zip",
+                "url": "https://api.github.com/repos/illuminate/console/zipball/v4.0.6",
+                "reference": "v4.0.6",
+                "shasum": ""
+            },
+            "require": {
+                "symfony/console": "2.3.*"
+            },
+            "require-dev": {
+                "phpunit/phpunit": "3.7.*"
+            },
+            "type": "library",
+            "extra": {
+                "branch-alias": {
+                    "dev-master": "4.0-dev"
+                }
+            },
+            "autoload": {
+                "psr-0": {
+                    "Illuminate\\Console": ""
+                }
+            },
+            "notification-url": "https://packagist.org/downloads/",
+            "license": [
+                "MIT"
+            ],
+            "authors": [
+                {
+                    "name": "Taylor Otwell",
+                    "email": "taylorotwell@gmail.com"
+                }
+            ],
+            "time": "2013-05-28 00:50:14"
+        },
+        {
+            "name": "illuminate/container",
+            "version": "v4.0.6",
+            "target-dir": "Illuminate/Container",
+            "source": {
+                "type": "git",
+                "url": "https://github.com/illuminate/container.git",
+                "reference": "v4.0.6"
+            },
+            "dist": {
+                "type": "zip",
+                "url": "https://api.github.com/repos/illuminate/container/zipball/v4.0.6",
+                "reference": "v4.0.6",
+                "shasum": ""
+            },
+            "require": {
+                "php": ">=5.3.0"
+            },
+            "require-dev": {
+                "phpunit/phpunit": "3.7.*"
+            },
+            "type": "library",
+            "extra": {
+                "branch-alias": {
+                    "dev-master": "4.0-dev"
+                }
+            },
+            "autoload": {
+                "psr-0": {
+                    "Illuminate\\Container": ""
+                }
+            },
+            "notification-url": "https://packagist.org/downloads/",
+            "license": [
+                "MIT"
+            ],
+            "authors": [
+                {
+                    "name": "Taylor Otwell",
+                    "email": "taylorotwell@gmail.com"
+                }
+            ],
+            "time": "2013-07-31 14:49:48"
+        },
+        {
+            "name": "illuminate/filesystem",
+            "version": "v4.0.6",
+            "target-dir": "Illuminate/Filesystem",
+            "source": {
+                "type": "git",
+                "url": "https://github.com/illuminate/filesystem.git",
+                "reference": "v4.0.6"
+            },
+            "dist": {
+                "type": "zip",
+                "url": "https://api.github.com/repos/illuminate/filesystem/zipball/v4.0.6",
+                "reference": "v4.0.6",
+                "shasum": ""
+            },
+            "require": {
+                "illuminate/support": "4.0.x",
+                "php": ">=5.3.0",
+                "symfony/finder": "2.3.x"
+            },
+            "require-dev": {
+                "phpunit/phpunit": "3.7.*"
+            },
+            "type": "library",
+            "extra": {
+                "branch-alias": {
+                    "dev-master": "4.0-dev"
+                }
+            },
+            "autoload": {
+                "psr-0": {
+                    "Illuminate\\Filesystem": ""
+                }
+            },
+            "notification-url": "https://packagist.org/downloads/",
+            "license": [
+                "MIT"
+            ],
+            "authors": [
+                {
+                    "name": "Taylor Otwell",
+                    "email": "taylorotwell@gmail.com"
+                }
+            ],
+            "time": "2013-06-13 03:54:04"
+        },
+        {
+            "name": "illuminate/remote",
+            "version": "dev-master",
+            "target-dir": "Illuminate/Remote",
+            "source": {
+                "type": "git",
+                "url": "https://github.com/illuminate/remote.git",
+                "reference": "145b94f3b37e80a67a96b45fe16be998195382ce"
+            },
+            "dist": {
+                "type": "zip",
+                "url": "https://api.github.com/repos/illuminate/remote/zipball/145b94f3b37e80a67a96b45fe16be998195382ce",
+                "reference": "145b94f3b37e80a67a96b45fe16be998195382ce",
+                "shasum": ""
+            },
+            "require": {
+                "illuminate/support": "4.0.x",
+                "php": ">=5.3.0",
+                "phpseclib/phpseclib": "0.3.x"
+            },
+            "type": "library",
+            "extra": {
+                "branch-alias": {
+                    "dev-master": "4.1-dev"
+                }
+            },
+            "autoload": {
+                "psr-0": {
+                    "Illuminate\\Remote": ""
+                }
+            },
+            "notification-url": "https://packagist.org/downloads/",
+            "license": [
+                "MIT"
+            ],
+            "authors": [
+                {
+                    "name": "Taylor Otwell",
+                    "email": "taylorotwell@gmail.com"
+                }
+            ],
+            "time": "2013-08-02 15:33:59"
+        },
+        {
             "name": "illuminate/support",
             "version": "v4.0.6",
             "target-dir": "Illuminate/Support",
             "source": {
                 "type": "git",
                 "url": "https://github.com/illuminate/support.git",
-=======
-            "name": "illuminate/config",
-            "version": "v4.0.6",
-            "target-dir": "Illuminate/Config",
-            "source": {
-                "type": "git",
-                "url": "https://github.com/illuminate/config.git",
->>>>>>> 362e12b9
-                "reference": "v4.0.6"
-            },
-            "dist": {
-                "type": "zip",
-<<<<<<< HEAD
-                "url": "https://api.github.com/repos/illuminate/support/zipball/v4.0.6",
-=======
-                "url": "https://api.github.com/repos/illuminate/config/zipball/v4.0.6",
->>>>>>> 362e12b9
-                "reference": "v4.0.6",
-                "shasum": ""
-            },
-            "require": {
-                "illuminate/filesystem": "4.0.x",
-                "illuminate/support": "4.0.x",
-                "php": ">=5.3.0"
-            },
-            "require-dev": {
-                "phpunit/phpunit": "3.7.*"
-            },
-            "type": "library",
-            "extra": {
-                "branch-alias": {
-                    "dev-master": "4.0-dev"
-                }
-            },
-            "autoload": {
-                "psr-0": {
-                    "Illuminate\\Config": ""
-                }
-            },
-            "notification-url": "https://packagist.org/downloads/",
-            "license": [
-                "MIT"
-            ],
-            "authors": [
-                {
-                    "name": "Taylor Otwell",
-                    "email": "taylorotwell@gmail.com"
-                }
-            ],
-<<<<<<< HEAD
-            "time": "2013-08-02 13:31:18"
-        }
-    ],
-    "packages-dev": [
-=======
-            "time": "2013-05-28 00:50:14"
-        },
->>>>>>> 362e12b9
-        {
-            "name": "illuminate/console",
-            "version": "v4.0.6",
-            "target-dir": "Illuminate/Console",
-            "source": {
-                "type": "git",
-                "url": "https://github.com/illuminate/console.git",
-                "reference": "v4.0.6"
-            },
-            "dist": {
-                "type": "zip",
-                "url": "https://api.github.com/repos/illuminate/console/zipball/v4.0.6",
-                "reference": "v4.0.6",
-                "shasum": ""
-            },
-            "require": {
-                "symfony/console": "2.3.*"
-            },
-            "require-dev": {
-                "phpunit/phpunit": "3.7.*"
-            },
-            "type": "library",
-            "extra": {
-                "branch-alias": {
-                    "dev-master": "4.0-dev"
-                }
-            },
-            "autoload": {
-                "psr-0": {
-                    "Illuminate\\Console": ""
-                }
-            },
-            "notification-url": "https://packagist.org/downloads/",
-            "license": [
-                "MIT"
-            ],
-            "authors": [
-                {
-                    "name": "Taylor Otwell",
-                    "email": "taylorotwell@gmail.com"
-                }
-            ],
-            "time": "2013-05-28 00:50:14"
-        },
-        {
-            "name": "illuminate/container",
-            "version": "v4.0.6",
-            "target-dir": "Illuminate/Container",
-            "source": {
-                "type": "git",
-                "url": "https://github.com/illuminate/container.git",
-                "reference": "v4.0.6"
-            },
-            "dist": {
-                "type": "zip",
-                "url": "https://api.github.com/repos/illuminate/container/zipball/v4.0.6",
-                "reference": "v4.0.6",
-                "shasum": ""
-            },
-            "require": {
-                "php": ">=5.3.0"
-            },
-            "require-dev": {
-                "phpunit/phpunit": "3.7.*"
-            },
-            "type": "library",
-            "extra": {
-                "branch-alias": {
-                    "dev-master": "4.0-dev"
-                }
-            },
-            "autoload": {
-                "psr-0": {
-                    "Illuminate\\Container": ""
-                }
-            },
-            "notification-url": "https://packagist.org/downloads/",
-            "license": [
-                "MIT"
-            ],
-            "authors": [
-                {
-                    "name": "Taylor Otwell",
-                    "email": "taylorotwell@gmail.com"
-                }
-            ],
-            "time": "2013-07-31 14:49:48"
-        },
-        {
-            "name": "illuminate/filesystem",
-            "version": "v4.0.6",
-            "target-dir": "Illuminate/Filesystem",
-            "source": {
-                "type": "git",
-                "url": "https://github.com/illuminate/filesystem.git",
-                "reference": "v4.0.6"
-            },
-            "dist": {
-                "type": "zip",
-                "url": "https://api.github.com/repos/illuminate/filesystem/zipball/v4.0.6",
-                "reference": "v4.0.6",
-                "shasum": ""
-            },
-            "require": {
-                "illuminate/support": "4.0.x",
-                "php": ">=5.3.0",
-                "symfony/finder": "2.3.x"
-            },
-            "require-dev": {
-                "phpunit/phpunit": "3.7.*"
-            },
-            "type": "library",
-            "extra": {
-                "branch-alias": {
-                    "dev-master": "4.0-dev"
-                }
-            },
-            "autoload": {
-                "psr-0": {
-                    "Illuminate\\Filesystem": ""
-                }
-            },
-            "notification-url": "https://packagist.org/downloads/",
-            "license": [
-                "MIT"
-            ],
-            "authors": [
-                {
-                    "name": "Taylor Otwell",
-                    "email": "taylorotwell@gmail.com"
-                }
-            ],
-            "time": "2013-06-13 03:54:04"
-        },
-        {
-            "name": "illuminate/remote",
-            "version": "dev-master",
-            "target-dir": "Illuminate/Remote",
-            "source": {
-                "type": "git",
-<<<<<<< HEAD
-                "url": "https://github.com/padraic/mockery.git",
-                "reference": "dcc8e7bda1b011a7e152b53abc58f2cb7a7cb0c5"
-            },
-            "dist": {
-                "type": "zip",
-                "url": "https://api.github.com/repos/padraic/mockery/zipball/dcc8e7bda1b011a7e152b53abc58f2cb7a7cb0c5",
-                "reference": "dcc8e7bda1b011a7e152b53abc58f2cb7a7cb0c5",
-=======
-                "url": "https://github.com/illuminate/remote.git",
-                "reference": "145b94f3b37e80a67a96b45fe16be998195382ce"
-            },
-            "dist": {
-                "type": "zip",
-                "url": "https://api.github.com/repos/illuminate/remote/zipball/145b94f3b37e80a67a96b45fe16be998195382ce",
-                "reference": "145b94f3b37e80a67a96b45fe16be998195382ce",
->>>>>>> 362e12b9
-                "shasum": ""
-            },
-            "require": {
-                "illuminate/support": "4.0.x",
-                "php": ">=5.3.0",
-                "phpseclib/phpseclib": "0.3.x"
-            },
-            "type": "library",
-            "extra": {
-                "branch-alias": {
-                    "dev-master": "4.1-dev"
-                }
-            },
-            "autoload": {
-                "psr-0": {
-                    "Illuminate\\Remote": ""
-                }
-            },
-            "notification-url": "https://packagist.org/downloads/",
-            "license": [
-                "MIT"
-            ],
-            "authors": [
-                {
-                    "name": "Taylor Otwell",
-                    "email": "taylorotwell@gmail.com"
-                }
-            ],
-<<<<<<< HEAD
-            "description": "Mockery is a simple yet flexible PHP mock object framework for use in unit testing with PHPUnit, PHPSpec or any other testing framework. Its core goal is to offer a test double framework with a succint API capable of clearly defining all possible object operations and interactions using a human readable Domain Specific Language (DSL). Designed as a drop in alternative to PHPUnit's phpunit-mock-objects library, Mockery is easy to integrate with PHPUnit and can operate alongside phpunit-mock-objects without the World ending.",
-            "homepage": "http://github.com/padraic/mockery",
-            "keywords": [
-                "BDD",
-                "TDD",
-                "library",
-                "mock",
-                "mock objects",
-                "mockery",
-                "stub",
-                "test",
-                "test double",
-                "testing"
-            ],
-            "time": "2013-08-01 12:39:35"
-=======
-            "time": "2013-08-02 15:33:59"
->>>>>>> 362e12b9
-        },
-        {
-            "name": "illuminate/support",
-            "version": "v4.0.6",
-            "target-dir": "Illuminate/Support",
-            "source": {
-                "type": "git",
-<<<<<<< HEAD
-                "url": "https://github.com/briannesbitt/Carbon.git",
-                "reference": "c4bbc42b0a658ea6de8be6f375b68231f5fbf3a5"
-            },
-            "dist": {
-                "type": "zip",
-                "url": "https://api.github.com/repos/briannesbitt/Carbon/zipball/c4bbc42b0a658ea6de8be6f375b68231f5fbf3a5",
-                "reference": "c4bbc42b0a658ea6de8be6f375b68231f5fbf3a5",
-=======
-                "url": "https://github.com/illuminate/support.git",
                 "reference": "v4.0.6"
             },
             "dist": {
                 "type": "zip",
                 "url": "https://api.github.com/repos/illuminate/support/zipball/v4.0.6",
                 "reference": "v4.0.6",
->>>>>>> 362e12b9
                 "shasum": ""
             },
             "require": {
@@ -317,16 +259,11 @@
             },
             "autoload": {
                 "psr-0": {
-<<<<<<< HEAD
-                    "Carbon": "src"
-                }
-=======
                     "Illuminate\\Support": ""
                 },
                 "files": [
                     "Illuminate/Support/helpers.php"
                 ]
->>>>>>> 362e12b9
             },
             "notification-url": "https://packagist.org/downloads/",
             "license": [
@@ -338,18 +275,7 @@
                     "email": "taylorotwell@gmail.com"
                 }
             ],
-<<<<<<< HEAD
-            "description": "A simple API extension for DateTime.",
-            "homepage": "https://github.com/briannesbitt/Carbon",
-            "keywords": [
-                "date",
-                "datetime",
-                "time"
-            ],
-            "time": "2013-08-04 04:27:56"
-=======
             "time": "2013-08-02 13:31:18"
->>>>>>> 362e12b9
         },
         {
             "name": "phpseclib/phpseclib",
@@ -587,12 +513,12 @@
             "source": {
                 "type": "git",
                 "url": "https://github.com/briannesbitt/Carbon.git",
-                "reference": "244ef48e8a7b94fa8c9f527d6cdb4ad2eb34aa96"
-            },
-            "dist": {
-                "type": "zip",
-                "url": "https://api.github.com/repos/briannesbitt/Carbon/zipball/244ef48e8a7b94fa8c9f527d6cdb4ad2eb34aa96",
-                "reference": "244ef48e8a7b94fa8c9f527d6cdb4ad2eb34aa96",
+                "reference": "c4bbc42b0a658ea6de8be6f375b68231f5fbf3a5"
+            },
+            "dist": {
+                "type": "zip",
+                "url": "https://api.github.com/repos/briannesbitt/Carbon/zipball/c4bbc42b0a658ea6de8be6f375b68231f5fbf3a5",
+                "reference": "c4bbc42b0a658ea6de8be6f375b68231f5fbf3a5",
                 "shasum": ""
             },
             "require": {
@@ -601,7 +527,7 @@
             "type": "library",
             "autoload": {
                 "psr-0": {
-                    "Carbon": "."
+                    "Carbon": "src"
                 }
             },
             "notification-url": "https://packagist.org/downloads/",
@@ -622,7 +548,7 @@
                 "datetime",
                 "time"
             ],
-            "time": "2013-06-26 03:40:32"
+            "time": "2013-08-04 04:27:56"
         },
         {
             "name": "patchwork/utf8",
