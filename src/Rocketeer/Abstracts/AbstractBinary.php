<?php
/*
 * This file is part of Rocketeer
 *
 * (c) Maxime Fabre <ehtnam6@gmail.com>
 *
 * For the full copyright and license information, please view the LICENSE
 * file that was distributed with this source code.
 */

namespace Rocketeer\Abstracts;

use Illuminate\Container\Container;
use Illuminate\Support\Arr;
use Illuminate\Support\Str;
use Rocketeer\Traits\HasLocator;

/**
 * A generic class to represent a binary as a class.
 *
 * @author Maxime Fabre <ehtnam6@gmail.com>
 */
abstract class AbstractBinary
{
    use HasLocator;

    /**
     * The core binary.
     *
     * @type string
     */
    protected $binary;

    /**
     * A parent binary to call this one with.
     *
     * @type AbstractBinary|string
     */
    protected $parent;

    /**
     * @param Container $app
     */
    public function __construct(Container $app)
    {
        $this->app = $app;

        // Assign default paths
        $paths = $this->getKnownPaths();
<<<<<<< HEAD
        if ($this->connections->getCurrentConnection() && $paths) {
=======
        if ($this->connections->getConnection() && $paths) {
>>>>>>> 40c344eb
            $binary   = Arr::get($paths, 0);
            $fallback = Arr::get($paths, 1);
            $binary   = $this->bash->which($binary, $fallback, false);

            $this->setBinary($binary);
        } elseif ($paths) {
            $this->setBinary($paths[0]);
        }
    }

    /**
     * Get an array of default paths to look for.
     *
     * @return array
     */
    protected function getKnownPaths()
    {
        return [];
    }

    //////////////////////////////////////////////////////////////////////
    ///////////////////////////// PROPERTIES /////////////////////////////
    //////////////////////////////////////////////////////////////////////

    /**
     * @param AbstractBinary|string $parent
     */
    public function setParent($parent)
    {
        $this->parent = $parent;
    }

    /**
     * @param string $binary
     */
    public function setBinary($binary)
    {
        $this->binary = $binary;
    }

    /**
<<<<<<< HEAD
     * Get the name of the binary class.
     *
     * @return string
     */
    public function getName()
    {
        return class_basename($this);
    }

    /**
=======
>>>>>>> 40c344eb
     * Get the current binary name.
     *
     * @return string
     */
    public function getBinary()
    {
        return $this->binary;
    }

    /**
     * Call or execute a command on the Binary.
     *
     * @param string $name
     * @param array  $arguments
     *
     * @return string|null
     */
    public function __call($name, $arguments)
    {
        // Execution aliases
        if (Str::startsWith($name, 'run')) {
            $command = array_shift($arguments);
            $command = call_user_func_array([$this, $command], $arguments);

            return $this->bash->$name($command);
        }

        // Format name
        $name = Str::snake($name, '-');

        // Prepend command name to arguments and call
        array_unshift($arguments, $name);
        $command = call_user_func_array([$this, 'getCommand'], $arguments);

        return $command;
    }

    ////////////////////////////////////////////////////////////////////
    //////////////////////////////// HELPERS ///////////////////////////
    ////////////////////////////////////////////////////////////////////

    /**
     * Returns a command with the SCM's binary.
     *
     * @param string|null     $command
     * @param string|string[] $arguments
     * @param string|string[] $flags
     *
     * @return string
     */
<<<<<<< HEAD
    public function getCommand($command = null, $arguments = array(), $flags = array())
=======
    public function getCommand($command = null, $arguments = [], $flags = [])
>>>>>>> 40c344eb
    {
        // Format arguments
        $arguments = $this->buildArguments($arguments);
        $options   = $this->buildOptions($flags);

        // Build command
        $binary     = $this->binary;
        $components = [$command, $arguments, $options];
        foreach ($components as $component) {
            if ($component) {
                $binary .= ' '.$component;
            }
        }

        // If the binary has a parent, wrap the call with it
        $parent  = $this->parent instanceof AbstractBinary ? $this->parent->getBinary() : $this->parent;
        $command = $parent.' '.$binary;

        return trim($command);
    }

    /**
     * @param string|string[] $flags
     *
     * @return string
     */
    protected function buildOptions($flags)
    {
        // Return if already builts
        if (is_string($flags)) {
            return $flags;
        }

        $options = [];
        $flags   = (array) $flags;

        // Flip array if necessary
        $firstKey = Arr::get(array_keys($flags), 0);
        if ($firstKey !== null && is_int($firstKey)) {
            $flags = array_combine(
                array_values($flags),
                array_fill(0, count($flags), null)
            );
        }

        // Build flags
        foreach ($flags as $flag => $value) {
            if (is_array($value)) {
                foreach ($value as $v) {
                    $options[] = $flag.'="'.$v.'"';
                }
            } else {
                if (is_numeric($flag)) {
                    $flag  = $value;
                    $value = null;
                }
<<<<<<< HEAD

                $options[] = $value ? $flag.'="'.$value.'"' : $flag;
            }
        }

=======
                $options[] = $value ? $flag.'="'.$value.'"' : $flag;
            }
        }
>>>>>>> 40c344eb
        return implode(' ', $options);
    }

    /**
     * @param string|string[] $arguments
     *
     * @return string
     */
    protected function buildArguments($arguments)
    {
        if (!is_string($arguments)) {
            $arguments = (array) $arguments;
            $arguments = implode(' ', $arguments);
        }
<<<<<<< HEAD

=======
>>>>>>> 40c344eb
        return $arguments;
    }

    /**
     * Quote a string.
     *
     * @param string $string
     *
     * @return string
     */
    protected function quote($string)
    {
        return '"'.$string.'"';
    }
}<|MERGE_RESOLUTION|>--- conflicted
+++ resolved
@@ -7,7 +7,6 @@
  * For the full copyright and license information, please view the LICENSE
  * file that was distributed with this source code.
  */
-
 namespace Rocketeer\Abstracts;
 
 use Illuminate\Container\Container;
@@ -47,11 +46,7 @@
 
         // Assign default paths
         $paths = $this->getKnownPaths();
-<<<<<<< HEAD
         if ($this->connections->getCurrentConnection() && $paths) {
-=======
-        if ($this->connections->getConnection() && $paths) {
->>>>>>> 40c344eb
             $binary   = Arr::get($paths, 0);
             $fallback = Arr::get($paths, 1);
             $binary   = $this->bash->which($binary, $fallback, false);
@@ -93,7 +88,6 @@
     }
 
     /**
-<<<<<<< HEAD
      * Get the name of the binary class.
      *
      * @return string
@@ -104,8 +98,6 @@
     }
 
     /**
-=======
->>>>>>> 40c344eb
      * Get the current binary name.
      *
      * @return string
@@ -156,11 +148,7 @@
      *
      * @return string
      */
-<<<<<<< HEAD
-    public function getCommand($command = null, $arguments = array(), $flags = array())
-=======
     public function getCommand($command = null, $arguments = [], $flags = [])
->>>>>>> 40c344eb
     {
         // Format arguments
         $arguments = $this->buildArguments($arguments);
@@ -217,17 +205,11 @@
                     $flag  = $value;
                     $value = null;
                 }
-<<<<<<< HEAD
 
                 $options[] = $value ? $flag.'="'.$value.'"' : $flag;
             }
         }
 
-=======
-                $options[] = $value ? $flag.'="'.$value.'"' : $flag;
-            }
-        }
->>>>>>> 40c344eb
         return implode(' ', $options);
     }
 
@@ -242,10 +224,7 @@
             $arguments = (array) $arguments;
             $arguments = implode(' ', $arguments);
         }
-<<<<<<< HEAD
-
-=======
->>>>>>> 40c344eb
+
         return $arguments;
     }
 
