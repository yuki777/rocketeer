<?php
/*
 * This file is part of Rocketeer
 *
 * (c) Maxime Fabre <ehtnam6@gmail.com>
 *
 * For the full copyright and license information, please view the LICENSE
 * file that was distributed with this source code.
 */
namespace Rocketeer\Abstracts\Strategies;

abstract class AbstractPolyglotStrategy extends AbstractStrategy
{
	/**
	 * The various strategies to call
	 *
	 * @type array
	 */
	protected $strategies = [];

	/**
	 * The type of the sub-strategies
	 *
	 * @type string
	 */
	protected $type;

	/**
	 * Results of the last operation that was run
	 *
	 * @type array
	 */
	protected $results;

	/**
<<<<<<< HEAD
	 * @param Closure|string $callback
	 *
	 * @return array
	 */
	protected function onStrategies($callback)
=======
	 * Execute a method on all sub-strategies
	 *
	 * @param string $method
	 *
	 * @return boolean[]
	 */
	protected function executeStrategiesMethod($method)
	{
		return $this->onStrategies(function (AbstractStrategy $strategy) use ($method) {
			return $strategy->$method();
		});
	}

	/**
	 * Gather the missing X from a method
	 *
	 * @param string $method
	 *
	 * @return string[]
	 */
	protected function gatherMissingFromMethod($method)
	{
		$missing  = [];
		$gathered = $this->executeStrategiesMethod($method);
		foreach ($gathered as $value) {
			$missing = array_merge($missing, $value);
		}

		return $missing;
	}

	/**
	 * @param callable $callback
	 *
	 * @return array
	 */
	protected function onStrategies(callable $callback)
>>>>>>> c3c6e998
	{
		return $this->explainer->displayBelow(function () use ($callback) {
			$this->results = [];
			$queue         = [];

			foreach ($this->strategies as $strategy) {
				$instance = $this->getStrategy($this->type, $strategy, $this->options);
				if ($instance) {
<<<<<<< HEAD
					$instance->setRole($callback);
					$queue[$strategy] = $instance;
=======
					$this->results[$strategy] = $callback($instance);
					if (!$this->results[$strategy]) {
						break;
					}
				} else {
					$this->results[$strategy] = true;
>>>>>>> c3c6e998
				}
			}

			return $this->queue->run($queue)->getResults();
		});
	}

	//////////////////////////////////////////////////////////////////////
	////////////////////////////// RESULTS ///////////////////////////////
	//////////////////////////////////////////////////////////////////////

	/**
	 * Whether the strategy passed or not
	 *
	 * @return boolean
	 */
	public function passed()
	{
		return $this->checkStrategiesResults($this->results);
	}

	/**
	 * Assert that the results of a command are all true
	 *
	 * @param boolean[] $results
	 *
	 * @return boolean
	 */
	protected function checkStrategiesResults($results)
	{
		$results = array_filter($results, function ($value) {
			return $value !== false;
		});

		return count($results) === count($this->strategies);
	}
}<|MERGE_RESOLUTION|>--- conflicted
+++ resolved
@@ -33,27 +33,6 @@
 	protected $results;
 
 	/**
-<<<<<<< HEAD
-	 * @param Closure|string $callback
-	 *
-	 * @return array
-	 */
-	protected function onStrategies($callback)
-=======
-	 * Execute a method on all sub-strategies
-	 *
-	 * @param string $method
-	 *
-	 * @return boolean[]
-	 */
-	protected function executeStrategiesMethod($method)
-	{
-		return $this->onStrategies(function (AbstractStrategy $strategy) use ($method) {
-			return $strategy->$method();
-		});
-	}
-
-	/**
 	 * Gather the missing X from a method
 	 *
 	 * @param string $method
@@ -63,7 +42,7 @@
 	protected function gatherMissingFromMethod($method)
 	{
 		$missing  = [];
-		$gathered = $this->executeStrategiesMethod($method);
+		$gathered = $this->onStrategies($method);
 		foreach ($gathered as $value) {
 			$missing = array_merge($missing, $value);
 		}
@@ -72,12 +51,11 @@
 	}
 
 	/**
-	 * @param callable $callback
+	 * @param callable|string $callback
 	 *
 	 * @return array
 	 */
-	protected function onStrategies(callable $callback)
->>>>>>> c3c6e998
+	protected function onStrategies($callback)
 	{
 		return $this->explainer->displayBelow(function () use ($callback) {
 			$this->results = [];
@@ -86,17 +64,8 @@
 			foreach ($this->strategies as $strategy) {
 				$instance = $this->getStrategy($this->type, $strategy, $this->options);
 				if ($instance) {
-<<<<<<< HEAD
 					$instance->setRole($callback);
 					$queue[$strategy] = $instance;
-=======
-					$this->results[$strategy] = $callback($instance);
-					if (!$this->results[$strategy]) {
-						break;
-					}
-				} else {
-					$this->results[$strategy] = true;
->>>>>>> c3c6e998
 				}
 			}
 
