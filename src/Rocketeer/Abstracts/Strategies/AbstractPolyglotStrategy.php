--- conflicted
+++ resolved
@@ -7,7 +7,6 @@
  * For the full copyright and license information, please view the LICENSE
  * file that was distributed with this source code.
  */
-
 namespace Rocketeer\Abstracts\Strategies;
 
 abstract class AbstractPolyglotStrategy extends AbstractStrategy
@@ -20,7 +19,6 @@
     protected $strategies = [];
 
     /**
-<<<<<<< HEAD
      * The type of the sub-strategies.
      *
      * @type string
@@ -28,8 +26,6 @@
     protected $type;
 
     /**
-=======
->>>>>>> 40c344eb
      * Results of the last operation that was run.
      *
      * @type array
@@ -41,11 +37,7 @@
      *
      * @param string $method
      *
-<<<<<<< HEAD
-     * @return boolean
-=======
-     * @return boolean[]
->>>>>>> 40c344eb
+     * @return bool
      */
     protected function executeStrategiesMethod($method)
     {
@@ -57,12 +49,11 @@
     }
 
     /**
-<<<<<<< HEAD
      * Execute and check results of a method on all sub-strategies.
      *
      * @param string $method
      *
-     * @return boolean
+     * @return bool
      */
     protected function checkStrategiesMethod($method)
     {
@@ -95,22 +86,11 @@
      * @return array
      */
     protected function onStrategies(callable $callback)
-=======
-     * @param Closure $callback
-     *
-     * @return array
-     */
-    protected function onStrategies(Closure $callback)
->>>>>>> 40c344eb
     {
         return $this->explainer->displayBelow(function () use ($callback) {
             $this->results = [];
             foreach ($this->strategies as $strategy) {
-<<<<<<< HEAD
                 $instance = $this->getStrategy($this->type, $strategy, $this->options);
-=======
-                $instance = $this->getStrategy('Dependencies', $strategy);
->>>>>>> 40c344eb
                 if ($instance) {
                     $this->results[$strategy] = $callback($instance);
                     if (!$this->results[$strategy]) {
@@ -132,11 +112,7 @@
     /**
      * Whether the strategy passed or not.
      *
-<<<<<<< HEAD
-     * @return boolean
-=======
      * @return bool
->>>>>>> 40c344eb
      */
     public function passed()
     {
@@ -148,20 +124,12 @@
      *
      * @param boolean[] $results
      *
-<<<<<<< HEAD
-     * @return boolean
-=======
      * @return bool
->>>>>>> 40c344eb
      */
     protected function checkStrategiesResults($results)
     {
         $results = array_filter($results, function ($value) {
-<<<<<<< HEAD
             return $value !== false && (!is_string($value) || strpos($value, 'not found') === false);
-=======
-            return $value !== false;
->>>>>>> 40c344eb
         });
 
         return count($results) === count($this->strategies);
