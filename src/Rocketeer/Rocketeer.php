<?php
namespace Rocketeer;

use Illuminate\Container\Container;
use Illuminate\Support\Str;

/**
 * Handles interaction between the User provided informations
 * and the various Rocketeer components
 */
class Rocketeer
{
	/**
	 * The IoC Container
	 *
	 * @var Container
	 */
	protected $app;

	/**
	 * The current stage
	 *
	 * @var string
	 */
	protected $stage;

	/**
	 * The Rocketeer version
	 *
	 * @var string
	 */
<<<<<<< HEAD
	const VERSION = '0.6.5';
=======
	const VERSION = '0.7.0';
>>>>>>> b16fdc31

	/**
	 * Build a new ReleasesManager
	 *
	 * @param Container $app
	 */
	public function __construct(Container $app)
	{
		$this->app = $app;
	}

	/**
	 * Get an option from Rocketeer's config file
	 *
	 * @param  string $option
	 *
	 * @return mixed
	 */
	public function getOption($option)
	{
		return $this->app['config']->get('rocketeer::'.$option);
	}

	////////////////////////////////////////////////////////////////////
	//////////////////////////////// STAGES ////////////////////////////
	////////////////////////////////////////////////////////////////////

	/**
	 * Set the stage Tasks will execute on
	 *
	 * @param  string $stage
	 *
	 * @return void
	 */
	public function setStage($stage)
	{
		$this->stage = $stage;
	}

	/**
	 * Get the current stage
	 *
	 * @return string
	 */
	public function getStage()
	{
		return $this->stage;
	}

	/**
	 * Get the various stages provided by the User
	 *
	 * @return array
	 */
	public function getStages()
	{
		return $this->getOption('stages.stages');
	}

	////////////////////////////////////////////////////////////////////
	///////////////////////////// APPLICATION //////////////////////////
	////////////////////////////////////////////////////////////////////

	/**
	 * Whether the repository used is using SSH or HTTPS
	 *
	 * @return boolean
	 */
	public function needsCredentials()
	{
		return Str::contains($this->getRepository(), 'https://');
	}

	/**
	 * Get the available connections
	 *
	 * @return array
	 */
	public function getConnections()
	{
		$connections = $this->app['rocketeer.server']->getValue('connections');
		if (!$connections) {
			$connections = $this->app['config']->get('remote.connections');
		}

		return $connections;
	}

	/**
	 * Get the name of the application to deploy
	 *
	 * @return string
	 */
	public function getApplicationName()
	{
		return $this->getOption('remote.application_name');
	}

	////////////////////////////////////////////////////////////////////
	/////////////////////////// GIT REPOSITORY /////////////////////////
	////////////////////////////////////////////////////////////////////

	/**
	 * Get the credentials for the repository
	 *
	 * @return array
	 */
	public function getCredentials()
	{
		$credentials = $this->app['rocketeer.server']->getValue('credentials');
		if (!$credentials) {
			$credentials = $this->getOption('scm');
		}

		return $credentials;
	}

	/**
	 * Get the URL to the Git repository
	 *
	 * @param  string $username
	 * @param  string $password
	 *
	 * @return string
	 */
	public function getRepository()
	{
		// Get credentials
		$repository = $this->getCredentials();
		$username   = array_get($repository, 'username');
		$password   = array_get($repository, 'password');
		$repository = array_get($repository, 'repository');

		// Add credentials if possible
		if ($username or $password) {

			// Build credentials chain
			$credentials  = $password ? $username.':'.$password : $username;
			$credentials .= '@';

			// Add them in chain
			$repository = preg_replace('#https://(.+)@#', 'https://', $repository);
			$repository = str_replace('https://', 'https://'.$credentials, $repository);
		}

		return $repository;
	}

	/**
	 * Get the Git branch
	 *
	 * @return string
	 */
	public function getRepositoryBranch()
	{
		exec($this->app['rocketeer.scm']->currentBranch(), $fallback);
		$fallback = trim($fallback[0]) ?: 'master';
		$branch   = $this->getOption('scm.branch') ?: $fallback;

		return $branch;
	}

	////////////////////////////////////////////////////////////////////
	//////////////////////////////// PATHS /////////////////////////////
	////////////////////////////////////////////////////////////////////

	/**
	 * Replace patterns in a folder path
	 *
	 * @param  string $path
	 *
	 * @return string
	 */
	public function replacePatterns($path)
	{
		$app = $this->app;

		// Replace folder patterns
		return preg_replace_callback('/\{[a-z\.]+\}/', function ($match) use ($app) {
			$folder = substr($match[0], 1, -1);

			if (isset($app[$folder])) {
				return str_replace($app['path.base'].'/', null, $app->make($folder));
			}

			return false;
		}, $path);
	}

	/**
	 * Get the path to a folder, taking into account application name and stage
	 *
	 * @param  string $folder
	 *
	 * @return string
	 */
	public function getFolder($folder = null)
	{
		$folder = $this->replacePatterns($folder);

		$base = $this->getHomeFolder().'/';
		if ($folder and $this->stage) {
			$base .= $this->stage.'/';
		}
		$folder = str_replace($base, null, $folder);

		return $base.$folder;
	}

	/**
	 * Get the path to the root folder of the application
	 *
	 * @return string
	 */
	public function getHomeFolder()
	{
		$rootDirectory = $this->getOption('remote.root_directory');
		$rootDirectory = Str::finish($rootDirectory, '/');

		return $rootDirectory.$this->getApplicationName();
	}
}<|MERGE_RESOLUTION|>--- conflicted
+++ resolved
@@ -29,11 +29,7 @@
 	 *
 	 * @var string
 	 */
-<<<<<<< HEAD
-	const VERSION = '0.6.5';
-=======
 	const VERSION = '0.7.0';
->>>>>>> b16fdc31
 
 	/**
 	 * Build a new ReleasesManager
