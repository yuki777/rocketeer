--- conflicted
+++ resolved
@@ -7,7 +7,6 @@
  * For the full copyright and license information, please view the LICENSE
  * file that was distributed with this source code.
  */
-
 namespace Rocketeer\Services\Connections;
 
 use Exception;
@@ -39,11 +38,7 @@
     /**
      * Whether the handler is currently connected to any server.
      *
-<<<<<<< HEAD
-     * @return boolean
-=======
      * @return bool
->>>>>>> 40c344eb
      */
     public function connected()
     {
@@ -54,24 +49,14 @@
      * Create a specific connection or the default one.
      *
      * @param string|null $connection
-<<<<<<< HEAD
-     * @param integer     $server
-=======
      * @param int         $server
->>>>>>> 40c344eb
      *
      * @return Connection
      */
     public function connection($connection = null, $server = 0)
     {
-<<<<<<< HEAD
         $connection = $connection ? $this->credentials->createConnectionKey($connection, $server) : $this->connections->getCurrentConnection();
         $handle     = (string) $connection->toHandle();
-=======
-        $name   = $connection ?: $this->connections->getConnection();
-        $server = $server ?: $this->connections->getServer();
-        $handle = $this->connections->getHandle($name, $server);
->>>>>>> 40c344eb
 
         // Check the cache
         if (isset($this->active[$handle])) {
@@ -79,12 +64,7 @@
         }
 
         // Create connection
-<<<<<<< HEAD
         $connection = $this->makeConnection($connection);
-=======
-        $credentials = $this->connections->getServerCredentials($connection, $server);
-        $connection  = $this->makeConnection($name, $credentials);
->>>>>>> 40c344eb
 
         // Save to cache
         $this->active[$handle] = $connection;
@@ -93,12 +73,11 @@
     }
 
     /**
-<<<<<<< HEAD
      * @param ConnectionKey $connection
      *
+     * @throws CredentialsExceptionInterface
      * @return Connection
      *
-     * @throws CredentialsExceptionInterface
      */
     protected function makeConnection(ConnectionKey $connection)
     {
@@ -110,25 +89,6 @@
 
         $connection = new Connection(
             $connection,
-=======
-     * @param string $name
-     * @param array  $credentials
-     *
-     * @throws MissingCredentialsException
-     *
-     * @return Connection
-     */
-    protected function makeConnection($name, array $credentials)
-    {
-        if (!isset($credentials['host']) || !isset($credentials['username'])) {
-            throw new MissingCredentialsException('Host and/or username is required for '.$name);
-        }
-
-        $connection = new Connection(
-            $name,
-            $credentials['host'],
-            $credentials['username'],
->>>>>>> 40c344eb
             $this->getAuth($credentials)
         );
 
@@ -140,23 +100,13 @@
     }
 
     /**
-<<<<<<< HEAD
      * Format the appropriate authentication array payload.*.
      *
      * @param array $config
      *
+     * @throws CredentialsExceptionInterface
      *                      * @return array
      *
-     * @throws CredentialsExceptionInterface
-=======
-     * Format the appropriate authentication array payload.
-     *
-     * @param array $config
-     *
-     * @throws InvalidArgumentException
-     * @return array
-     *
->>>>>>> 40c344eb
      */
     protected function getAuth(array $config)
     {
@@ -170,28 +120,16 @@
             return ['password' => $config['password']];
         }
 
-<<<<<<< HEAD
         throw $this->throwExceptionWithCredentials(new MissingCredentialsException('Password / key is required.'));
     }
 
     /**
      * Dynamically pass methods to the default connection.*.
-=======
-        throw new MissingCredentialsException('Password / key is required.');
-    }
-
-    /**
-     * Dynamically pass methods to the default connection.
->>>>>>> 40c344eb
      *
      * @param string $method
      * @param array  $parameters
      *
-<<<<<<< HEAD
      *                           * @throws CredentialsExceptionInterface
-=======
-     * @throws \Rocketeer\Exceptions\ConnectionException
->>>>>>> 40c344eb
      *
      * @return mixed
      */
@@ -200,7 +138,6 @@
         try {
             return call_user_func_array([$this->connection(), $method], $parameters);
         } catch (Exception $exception) {
-<<<<<<< HEAD
             throw $this->throwExceptionWithCredentials(new ConnectionException($exception->getMessage()));
         }
     }
@@ -221,12 +158,5 @@
         $exception->setCredentials($this->credentials->getServerCredentials());
 
         return $exception;
-=======
-            $exception = new ConnectionException($exception->getMessage());
-            $exception->setCredentials($this->connections->getServerCredentials());
-
-            throw $exception;
-        }
->>>>>>> 40c344eb
     }
 }