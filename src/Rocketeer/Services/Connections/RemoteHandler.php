--- conflicted
+++ resolved
@@ -47,7 +47,7 @@
     }
 
     /**
-     * Purge all cached connections.
+     * Purge all cached connections
      */
     public function disconnect()
     {
@@ -85,7 +85,6 @@
      * @param ConnectionKey $connection
      *
      * @throws CredentialsExceptionInterface
-     *
      * @return Connection
      */
     protected function makeConnection(ConnectionKey $connection)
@@ -113,12 +112,7 @@
      *
      * @param array $config
      *
-<<<<<<< HEAD
      * @throws CredentialsExceptionInterface
-=======
-     * @throws InvalidArgumentException
->>>>>>> 50e02a99
-     *
      * @return array
      */
     protected function getAuth(array $config)
@@ -143,7 +137,6 @@
      * @param array  $parameters
      *
      * @throws CredentialsExceptionInterface
-     *
      * @return mixed
      */
     public function __call($method, $parameters)
