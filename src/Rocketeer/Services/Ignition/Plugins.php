--- conflicted
+++ resolved
@@ -1,15 +1,6 @@
 <?php
 
 /*
-<<<<<<< HEAD
-* This file is part of Rocketeer
-*
-* (c) Maxime Fabre <ehtnam6@gmail.com>
-*
-* For the full copyright and license information, please view the LICENSE
-* file that was distributed with this source code.
-*/
-=======
  * This file is part of Rocketeer
  *
  * (c) Maxime Fabre <ehtnam6@gmail.com>
@@ -17,7 +8,6 @@
  * For the full copyright and license information, please view the LICENSE
  * file that was distributed with this source code.
  */
->>>>>>> 40c344eb
 
 namespace Rocketeer\Services\Ignition;
 
@@ -38,8 +28,7 @@
      *
      * @param string $package
      *
-<<<<<<< HEAD
-     * @return boolean|string|null
+     * @return bool|string|null
      */
     public function publish($package)
     {
@@ -51,24 +40,6 @@
         $paths = array_values($paths);
         if (empty($paths)) {
             return $this->explainer->error('No configuration found for '.$package);
-=======
-     * @return bool|null
-     */
-    public function publish($package)
-    {
-        if ($this->isInsideLaravel()) {
-            return $this->publishLaravelConfiguration($package);
-        }
-
-        // Find the plugin's configuration
-        $paths = $this->findPackageConfiguration($package);
-        $paths = array_filter($paths, [$this->files, 'isDirectory']);
-        $paths = array_values($paths);
-
-        // Cancel if no valid paths
-        if (empty($paths)) {
-            return $this->command->error('No configuration found for '.$package);
->>>>>>> 40c344eb
         }
 
         return $this->publishConfiguration($paths[0]);
@@ -83,24 +54,14 @@
      */
     public function findPackageConfiguration($package)
     {
-<<<<<<< HEAD
-        $paths = array(
+        $paths = [
             $this->paths->getApplicationPath().'vendor/%s/src/config',
             $this->paths->getApplicationPath().'vendor/%s/config',
-=======
-        $paths = [
-            $this->app['path.base'].'/vendor/%s/src/config',
-            $this->app['path.base'].'/vendor/%s/config',
->>>>>>> 40c344eb
             $this->paths->getUserHomeFolder().'/.rocketeer/vendor/%s/src/config',
             $this->paths->getUserHomeFolder().'/.rocketeer/vendor/%s/config',
             $this->paths->getUserHomeFolder().'/.composer/vendor/%s/src/config',
             $this->paths->getUserHomeFolder().'/.composer/vendor/%s/config',
-<<<<<<< HEAD
-        );
-=======
         ];
->>>>>>> 40c344eb
 
         // Check for the first configuration path that exists
         $paths = array_map(function ($path) use ($package) {
@@ -111,37 +72,11 @@
     }
 
     /**
-<<<<<<< HEAD
-=======
-     * Publishes a configuration within a Laravel application.
-     *
-     * @param string $package
-     *
-     * @return bool
-     */
-    protected function publishLaravelConfiguration($package)
-    {
-        // Publish initial configuration
-        $this->artisan->call('config:publish', ['package' => $package]);
-
-        // Move under Rocketeer namespace
-        $path        = $this->app['path'].'/config/packages/'.$package;
-        $destination = preg_replace('/packages\/([^\/]+)/', 'packages/rocketeers', $path);
-
-        return $this->files->move($path, $destination);
-    }
-
-    /**
->>>>>>> 40c344eb
      * Publishes a configuration within a classic application.
      *
      * @param string $path
      *
-<<<<<<< HEAD
-     * @return boolean
-=======
      * @return bool
->>>>>>> 40c344eb
      */
     protected function publishConfiguration($path)
     {
@@ -151,7 +86,6 @@
         $package = Arr::get($handle, 2);
 
         // Compute and create the destination foldser
-<<<<<<< HEAD
         if ($framework = $this->getFramework()) {
             $destination = $framework->getPluginConfigurationPath($package);
         } else {
@@ -159,10 +93,6 @@
             $destination = $destination.'/plugins/rocketeers/'.$package;
         }
 
-=======
-        $destination = $this->app['path.rocketeer.config'];
-        $destination = $destination.'/plugins/rocketeers/'.$package;
->>>>>>> 40c344eb
         if (!$this->files->isDirectory($destination)) {
             $this->files->makeDirectory($destination, 0755, true);
         }
