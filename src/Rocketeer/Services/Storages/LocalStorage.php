--- conflicted
+++ resolved
@@ -7,7 +7,6 @@
  * For the full copyright and license information, please view the LICENSE
  * file that was distributed with this source code.
  */
-
 namespace Rocketeer\Services\Storages;
 
 use Illuminate\Container\Container;
@@ -38,7 +37,6 @@
     protected $folder;
 
     /**
-<<<<<<< HEAD
      * A cache of the contents.
      *
      * @type array
@@ -46,8 +44,6 @@
     protected $contents;
 
     /**
-=======
->>>>>>> 40c344eb
      * Build a new LocalStorage.
      *
      * @param Container   $app
@@ -75,24 +71,6 @@
         $this->set('hash', $this->getHash());
     }
 
-<<<<<<< HEAD
-=======
-    /**
-     * Delegate methods to Environment for BC.
-     *
-     * @todo Remove in 3.0
-     *
-     * @param string $name
-     * @param array  $arguments
-     *
-     * @return mixed
-     */
-    public function __call($name, $arguments)
-    {
-        return call_user_func_array([$this->environment, $name], $arguments);
-    }
-
->>>>>>> 40c344eb
     ////////////////////////////////////////////////////////////////////
     //////////////////////////////// SALTS /////////////////////////////
     ////////////////////////////////////////////////////////////////////
@@ -100,11 +78,7 @@
     /**
      * Get the current salt in use.
      *
-<<<<<<< HEAD
      * @return string|null
-=======
-     * @return string
->>>>>>> 40c344eb
      */
     public function getHash()
     {
@@ -116,7 +90,6 @@
         // Get the contents of the configuration folder
         $salt   = '';
         $folder = $this->paths->getConfigurationPath();
-<<<<<<< HEAD
         if (!is_dir($folder)) {
             return;
         }
@@ -135,23 +108,6 @@
         foreach ($files as $file) {
             $contents = $this->files->getRequire($file);
             $salt .= json_encode($contents);
-=======
-        $files  = (array) $this->files->glob($folder.'/*.php');
-
-        // Remove custom files and folders
-        foreach (['events', 'tasks'] as $handle) {
-            $path  = $this->app['path.rocketeer.'.$handle];
-            $index = array_search($path, $files, true);
-            if ($index !== false) {
-                unset($files[$index]);
-            }
-        }
-
-        // Compute the salts
-        foreach ($files as $file) {
-            $file = $this->files->getRequire($file);
-            $salt .= json_encode($file);
->>>>>>> 40c344eb
         }
 
         // Cache it
@@ -163,11 +119,7 @@
     /**
      * Flushes the repository if required.
      *
-<<<<<<< HEAD
-     * @return boolean
-=======
      * @return bool
->>>>>>> 40c344eb
      */
     public function shouldFlush()
     {
@@ -221,19 +173,12 @@
         }
 
         // Get and parse file
-<<<<<<< HEAD
         if ($this->contents === null) {
             $this->contents = $this->files->get($this->getFilepath());
             $this->contents = json_decode($this->contents, true);
         }
 
         return $this->contents;
-=======
-        $contents = $this->files->get($this->getFilepath());
-        $contents = json_decode($contents, true);
-
-        return $contents;
->>>>>>> 40c344eb
     }
 
     /**
@@ -243,11 +188,8 @@
      */
     protected function saveContents($contents)
     {
-<<<<<<< HEAD
         $this->contents = $contents;
 
-=======
->>>>>>> 40c344eb
         // Yup. Don't look at me like that.
         @$this->files->put($this->getFilepath(), json_encode($contents));
     }
@@ -255,19 +197,12 @@
     /**
      * Destroy the file.
      *
-<<<<<<< HEAD
-     * @return boolean
+     * @return bool
      */
     public function destroy()
     {
         $this->contents = [];
 
-=======
-     * @return bool
-     */
-    public function destroy()
-    {
->>>>>>> 40c344eb
         return $this->files->delete($this->getFilepath());
     }
 }