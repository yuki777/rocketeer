--- conflicted
+++ resolved
@@ -1,8 +1,4 @@
 <?php
-<<<<<<< HEAD
-=======
-
->>>>>>> 40c344eb
 /*
  * This file is part of Rocketeer
  *
@@ -11,7 +7,6 @@
  * For the full copyright and license information, please view the LICENSE
  * file that was distributed with this source code.
  */
-
 namespace Rocketeer\Strategies\Check;
 
 use Illuminate\Container\Container;
@@ -37,11 +32,7 @@
      *
      * @type array
      */
-<<<<<<< HEAD
-    protected $extensions = array();
-=======
     protected $extensions = [];
->>>>>>> 40c344eb
 
     /**
      * @param Container $app
@@ -85,16 +76,7 @@
      */
     public function extensions()
     {
-<<<<<<< HEAD
         $extensions = $this->getExtensions();
-=======
-        $extensions = [
-            'mcrypt'   => ['checkPhpExtension', 'mcrypt'],
-            'database' => ['checkDatabaseDriver', $this->app['config']->get('database.default')],
-            'cache'    => ['checkCacheDriver', $this->app['config']->get('cache.driver')],
-            'session'  => ['checkCacheDriver', $this->app['config']->get('session.driver')],
-        ];
->>>>>>> 40c344eb
 
         // Check PHP extensions
         $errors = [];
@@ -128,11 +110,7 @@
      *
      * @param string $database
      *
-<<<<<<< HEAD
-     * @return boolean
-=======
      * @return bool
->>>>>>> 40c344eb
      */
     public function checkDatabaseDriver($database)
     {
@@ -153,11 +131,7 @@
      *
      * @param string $cache
      *
-<<<<<<< HEAD
-     * @return boolean|string
-=======
      * @return bool|string
->>>>>>> 40c344eb
      */
     public function checkCacheDriver($cache)
     {
@@ -179,21 +153,13 @@
      *
      * @param string $extension The extension
      *
-<<<<<<< HEAD
-     * @return boolean
-=======
      * @return bool
->>>>>>> 40c344eb
      */
     public function checkPhpExtension($extension)
     {
         // Check for HHVM and built-in extensions
         if ($this->php()->isHhvm()) {
-<<<<<<< HEAD
-            $this->extensions = array(
-=======
             $this->extensions = [
->>>>>>> 40c344eb
                 '_hhvm',
                 'apache',
                 'asio',
@@ -232,11 +198,7 @@
                 'xdebug',
                 'zip',
                 'zlib',
-<<<<<<< HEAD
-            );
-=======
             ];
->>>>>>> 40c344eb
         }
 
         // Get the PHP extensions available
@@ -246,7 +208,6 @@
 
         return in_array($extension, $this->extensions, true);
     }
-<<<<<<< HEAD
 
     /**
      * Get the required extensions.
@@ -255,13 +216,11 @@
      */
     protected function getExtensions()
     {
-        return array(
+        return [
             'mcrypt'   => ['checkPhpExtension', 'mcrypt'],
             'database' => ['checkDatabaseDriver', $this->app['rocketeer.config']->get('database.default')],
             'cache'    => ['checkCacheDriver', $this->app['rocketeer.config']->get('cache.driver')],
             'session'  => ['checkCacheDriver', $this->app['rocketeer.config']->get('session.driver')],
-        );
-    }
-=======
->>>>>>> 40c344eb
+        ];
+    }
 }