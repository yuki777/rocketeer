<?php
/*
 * This file is part of Rocketeer
 *
 * (c) Maxime Fabre <ehtnam6@gmail.com>
 *
 * For the full copyright and license information, please view the LICENSE
 * file that was distributed with this source code.
 */

namespace Rocketeer\Strategies\Deploy;

use Illuminate\Support\Arr;
use Rocketeer\Abstracts\Strategies\AbstractStrategy;
use Rocketeer\Interfaces\Strategies\DeployStrategyInterface;

class SyncStrategy extends AbstractStrategy implements DeployStrategyInterface
{
    /**
     * @type string
     */
    protected $description = 'Uses rsync to create or update a release from the local files';

    /**
<<<<<<< HEAD
     * @type array
     */
    protected $options = array(
        'port'     => null,
        'excluded' => ['.git', 'vendor'],
    );
=======
     * @type integer
     */
    protected $port;
>>>>>>> 40c344eb

    /**
     * Deploy a new clean copy of the application.
     *
     * @param string|null $destination
     *
<<<<<<< HEAD
     * @return boolean
=======
     * @return bool
>>>>>>> 40c344eb
     */
    public function deploy($destination = null)
    {
        if (!$destination) {
            $destination = $this->releasesManager->getCurrentReleasePath();
        }

        // Create receiveing folder
        $this->createFolder($destination);

        return $this->rsyncTo($destination);
    }

    /**
     * Update the latest version of the application.
     *
<<<<<<< HEAD
     * @param boolean $reset
     *
     * @return boolean
=======
     * @param bool $reset
     *
     * @return bool
>>>>>>> 40c344eb
     */
    public function update($reset = true)
    {
        $release = $this->releasesManager->getCurrentReleasePath();

        return $this->rsyncTo($release);
    }

    /**
     * Rsyncs the local folder to a remote one.
     *
     * @param string $destination
     *
<<<<<<< HEAD
     * @return boolean
=======
     * @return bool
>>>>>>> 40c344eb
     */
    protected function rsyncTo($destination)
    {
        // Build host handle
        $arguments = [];
        $handle    = $this->getSyncHandle();

        // Create options
<<<<<<< HEAD
        $options = ['--verbose' => null, '--recursive' => null, '--rsh' => 'ssh'];
        if ($port = $this->getOption('port', true)) {
            $options['--rsh'] = 'ssh -p '.$port;
        }
=======
        $options = ['--verbose' => null, '--recursive' => null, '--rsh' => 'ssh', '--compress' => null];

        // Create SSH command
        $options['--rsh'] = $this->getTransport();
>>>>>>> 40c344eb

        // Build arguments
        $arguments[] = './';
        $arguments[] = $handle.':'.$destination;

        // Set excluded files and folders
        $options['--exclude'] = ['.git', 'vendor'];

        // Create binary and command
        $rsync   = $this->binary('rsync');
        $command = $rsync->getCommand(null, $arguments, $options);

<<<<<<< HEAD
        return $this->bash->runLocally($command);
=======
        return $this->bash->onLocal(function (Bash $bash) use ($command) {
            return $bash->run($command);
        });
>>>>>>> 40c344eb
    }

    /**
     * Get the handle to connect with.
     *
     * @return string
     */
    protected function getSyncHandle()
    {
<<<<<<< HEAD
        $credentials    = $this->credentials->getServerCredentials();
=======
        $credentials    = $this->connections->getServerCredentials();
>>>>>>> 40c344eb
        $handle         = array_get($credentials, 'host');
        $explodedHandle = explode(':', $handle);

        // Extract port
        if (count($explodedHandle) === 2) {
<<<<<<< HEAD
            $this->options['port'] = $explodedHandle[1];
            $handle                = $explodedHandle[0];
=======
            $this->port = $explodedHandle[1];
            $handle     = $explodedHandle[0];
>>>>>>> 40c344eb
        }

        // Add username
        if ($user = array_get($credentials, 'username')) {
            $handle = $user.'@'.$handle;
        }

        return $handle;
    }
<<<<<<< HEAD
=======

    /**
     * @return string
     */
    protected function getTransport()
    {
        $ssh = 'ssh';

        // Get port
        if ($port = $this->getOption('port', true) ?: $this->port) {
            $ssh .= ' -p '.$port;
        }

        // Get key
        $key = $this->connections->getServerCredentials();
        $key = Arr::get($key, 'key');
        if ($key) {
            $ssh .= ' -i '.$key;
        }

        return $ssh;
    }
>>>>>>> 40c344eb
}<|MERGE_RESOLUTION|>--- conflicted
+++ resolved
@@ -7,7 +7,6 @@
  * For the full copyright and license information, please view the LICENSE
  * file that was distributed with this source code.
  */
-
 namespace Rocketeer\Strategies\Deploy;
 
 use Illuminate\Support\Arr;
@@ -22,29 +21,19 @@
     protected $description = 'Uses rsync to create or update a release from the local files';
 
     /**
-<<<<<<< HEAD
      * @type array
      */
-    protected $options = array(
+    protected $options = [
         'port'     => null,
         'excluded' => ['.git', 'vendor'],
-    );
-=======
-     * @type integer
-     */
-    protected $port;
->>>>>>> 40c344eb
+    ];
 
     /**
      * Deploy a new clean copy of the application.
      *
      * @param string|null $destination
      *
-<<<<<<< HEAD
-     * @return boolean
-=======
      * @return bool
->>>>>>> 40c344eb
      */
     public function deploy($destination = null)
     {
@@ -61,15 +50,9 @@
     /**
      * Update the latest version of the application.
      *
-<<<<<<< HEAD
-     * @param boolean $reset
-     *
-     * @return boolean
-=======
      * @param bool $reset
      *
      * @return bool
->>>>>>> 40c344eb
      */
     public function update($reset = true)
     {
@@ -83,11 +66,7 @@
      *
      * @param string $destination
      *
-<<<<<<< HEAD
-     * @return boolean
-=======
      * @return bool
->>>>>>> 40c344eb
      */
     protected function rsyncTo($destination)
     {
@@ -96,17 +75,7 @@
         $handle    = $this->getSyncHandle();
 
         // Create options
-<<<<<<< HEAD
-        $options = ['--verbose' => null, '--recursive' => null, '--rsh' => 'ssh'];
-        if ($port = $this->getOption('port', true)) {
-            $options['--rsh'] = 'ssh -p '.$port;
-        }
-=======
-        $options = ['--verbose' => null, '--recursive' => null, '--rsh' => 'ssh', '--compress' => null];
-
-        // Create SSH command
-        $options['--rsh'] = $this->getTransport();
->>>>>>> 40c344eb
+        $options = ['--verbose' => null, '--recursive' => null, '--compress' => null, '--rsh' => $this->getTransport()];
 
         // Build arguments
         $arguments[] = './';
@@ -119,13 +88,7 @@
         $rsync   = $this->binary('rsync');
         $command = $rsync->getCommand(null, $arguments, $options);
 
-<<<<<<< HEAD
         return $this->bash->runLocally($command);
-=======
-        return $this->bash->onLocal(function (Bash $bash) use ($command) {
-            return $bash->run($command);
-        });
->>>>>>> 40c344eb
     }
 
     /**
@@ -135,23 +98,14 @@
      */
     protected function getSyncHandle()
     {
-<<<<<<< HEAD
         $credentials    = $this->credentials->getServerCredentials();
-=======
-        $credentials    = $this->connections->getServerCredentials();
->>>>>>> 40c344eb
         $handle         = array_get($credentials, 'host');
         $explodedHandle = explode(':', $handle);
 
         // Extract port
         if (count($explodedHandle) === 2) {
-<<<<<<< HEAD
             $this->options['port'] = $explodedHandle[1];
             $handle                = $explodedHandle[0];
-=======
-            $this->port = $explodedHandle[1];
-            $handle     = $explodedHandle[0];
->>>>>>> 40c344eb
         }
 
         // Add username
@@ -161,10 +115,10 @@
 
         return $handle;
     }
-<<<<<<< HEAD
-=======
 
     /**
+     * Get the transport to use.
+     *
      * @return string
      */
     protected function getTransport()
@@ -172,12 +126,12 @@
         $ssh = 'ssh';
 
         // Get port
-        if ($port = $this->getOption('port', true) ?: $this->port) {
+        if ($port = $this->getOption('port', true)) {
             $ssh .= ' -p '.$port;
         }
 
         // Get key
-        $key = $this->connections->getServerCredentials();
+        $key = $this->credentials->getServerCredentials();
         $key = Arr::get($key, 'key');
         if ($key) {
             $ssh .= ' -i '.$key;
@@ -185,5 +139,4 @@
 
         return $ssh;
     }
->>>>>>> 40c344eb
 }