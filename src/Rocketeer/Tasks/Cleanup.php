--- conflicted
+++ resolved
@@ -7,7 +7,6 @@
  * For the full copyright and license information, please view the LICENSE
  * file that was distributed with this source code.
  */
-
 namespace Rocketeer\Tasks;
 
 use Illuminate\Container\Container;
@@ -66,11 +65,7 @@
         $message = sprintf('Removing <info>%d %s</info> from the server', $trash, Str::plural('release', $trash));
 
         // Delete state file
-<<<<<<< HEAD
         if ($this->getOption('clean-all', true)) {
-=======
-        if ($this->getOption('clean-all')) {
->>>>>>> 40c344eb
             $this->serverStorage->destroy();
             $this->releasesManager->markReleaseAsValid();
         }
@@ -85,11 +80,7 @@
      */
     protected function getReleasesToCleanup()
     {
-<<<<<<< HEAD
         return $this->getOption('clean-all', true)
-=======
-        return $this->getOption('clean-all')
->>>>>>> 40c344eb
             ? $this->releasesManager->getNonCurrentReleases()
             : $this->releasesManager->getDeprecatedReleases();
     }
