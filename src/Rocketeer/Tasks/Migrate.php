<?php

/*
 * This file is part of Rocketeer
 *
 * (c) Maxime Fabre <ehtnam6@gmail.com>
 *
 * For the full copyright and license information, please view the LICENSE
 * file that was distributed with this source code.
 */
namespace Rocketeer\Tasks;

use Rocketeer\Abstracts\AbstractTask;
use Rocketeer\Interfaces\Strategies\MigrateStrategyInterface;

class Migrate extends AbstractTask
{
    /**
     * The console command description.
     *
     * @type string
     */
    protected $description = 'Migrates and/or seed the database';

    /**
<<<<<<< HEAD
     * @type MigrateStrategyInterface
     */
    protected $strategy;

    /**
     * @type array
     */
    protected $results = [];

    /**
     * Run the task.
     *
     * @return boolean|boolean[]
     */
    public function execute()
    {
        // Prepare method
        $this->strategy = $this->getStrategy('Migrate');
        $this->results  = [];

        // Cancel if nothing to run
        if (!$this->canRunMigrations()) {
            $this->explainer->line('No outstanding migrations or server not assigned db role');

            return true;
        }

        // Migrate the database
        $this->runStrategyCommand('migrate', 'Running outstanding migrations');
        $this->runStrategyCommand('seed', 'Seeding database');

        return $this->results;
    }

    /**
     * Check if the command can be run.
     *
     * @return boolean
     */
    protected function canRunMigrations()
    {
        $connection = $this->connections->getCurrentConnection();
        $hasRole    = $connection->getServerCredential('db_role');
        $useRoles   = $this->rocketeer->getOption('uses_roles');

        return
            $this->strategy &&
            ($this->getOption('migrate') || $this->getOption('seed')) &&
            (!$useRoles || ($connection->isMultiserver() && $useRoles && $hasRole));
    }

    /**
     * Run a method on the strategy if asked to.
     *
     * @param string $method
     * @param string $message
     */
    protected function runStrategyCommand($method, $message)
    {
        if (!$this->getOption($method)) {
            return;
        }

        $this->explainer->line($message);
        $this->results[] = $this->strategy->$method();
=======
     * Run the task.
     *
     * @return bool|boolean[]
     */
    public function execute()
    {
        $results = [];

        // Get strategy and options
        $migrate  = $this->getOption('migrate');
        $seed     = $this->getOption('seed');
        $strategy = $this->getStrategy('Migrate');

        /*
         * For Multi-Server environments, usually the migrations need to be run in
         * one server only. For that reason I use a 'role' array in the connection (or servers) array
         * to show in which server the migration should be run.
         * iI it's NOT a multiserver connection, then proceed as usual.
         */

        $serverCredentials = $this->connections->getServerCredentials();
        $multiserver       = $this->connections->isMultiserver($this->connections->getConnection());
        $hasRole           = (isset($serverCredentials['db_role']) && $serverCredentials['db_role']);
        $useRoles          = $this->config->get('rocketeer::use_roles');

        // Cancel if nothing to run
        if ($strategy === false || ($migrate === false && $seed === false) || ($useRoles === true && $multiserver === true && $hasRole === false)) {
            $this->explainer->line('No outstanding migrations or server not assigned db role');

            return true;
        }

        // Migrate the database
        if ($migrate === true) {
            $this->explainer->line('Running outstanding migrations');
            $results[] = $strategy->migrate();
        }

        // Seed it
        if ($seed === true) {
            $this->explainer->line('Seeding database');
            $results[] = $strategy->seed();
        }

        return $results;
>>>>>>> 40c344eb
    }
}<|MERGE_RESOLUTION|>--- conflicted
+++ resolved
@@ -23,7 +23,6 @@
     protected $description = 'Migrates and/or seed the database';
 
     /**
-<<<<<<< HEAD
      * @type MigrateStrategyInterface
      */
     protected $strategy;
@@ -36,7 +35,7 @@
     /**
      * Run the task.
      *
-     * @return boolean|boolean[]
+     * @return bool|boolean[]
      */
     public function execute()
     {
@@ -61,7 +60,7 @@
     /**
      * Check if the command can be run.
      *
-     * @return boolean
+     * @return bool
      */
     protected function canRunMigrations()
     {
@@ -89,52 +88,5 @@
 
         $this->explainer->line($message);
         $this->results[] = $this->strategy->$method();
-=======
-     * Run the task.
-     *
-     * @return bool|boolean[]
-     */
-    public function execute()
-    {
-        $results = [];
-
-        // Get strategy and options
-        $migrate  = $this->getOption('migrate');
-        $seed     = $this->getOption('seed');
-        $strategy = $this->getStrategy('Migrate');
-
-        /*
-         * For Multi-Server environments, usually the migrations need to be run in
-         * one server only. For that reason I use a 'role' array in the connection (or servers) array
-         * to show in which server the migration should be run.
-         * iI it's NOT a multiserver connection, then proceed as usual.
-         */
-
-        $serverCredentials = $this->connections->getServerCredentials();
-        $multiserver       = $this->connections->isMultiserver($this->connections->getConnection());
-        $hasRole           = (isset($serverCredentials['db_role']) && $serverCredentials['db_role']);
-        $useRoles          = $this->config->get('rocketeer::use_roles');
-
-        // Cancel if nothing to run
-        if ($strategy === false || ($migrate === false && $seed === false) || ($useRoles === true && $multiserver === true && $hasRole === false)) {
-            $this->explainer->line('No outstanding migrations or server not assigned db role');
-
-            return true;
-        }
-
-        // Migrate the database
-        if ($migrate === true) {
-            $this->explainer->line('Running outstanding migrations');
-            $results[] = $strategy->migrate();
-        }
-
-        // Seed it
-        if ($seed === true) {
-            $this->explainer->line('Seeding database');
-            $results[] = $strategy->seed();
-        }
-
-        return $results;
->>>>>>> 40c344eb
     }
 }