--- conflicted
+++ resolved
@@ -1,8 +1,4 @@
 <?php
-<<<<<<< HEAD
-=======
-
->>>>>>> 40c344eb
 /*
  * This file is part of Rocketeer
  *
@@ -11,7 +7,6 @@
  * For the full copyright and license information, please view the LICENSE
  * file that was distributed with this source code.
  */
-
 namespace Rocketeer\Tasks\Plugins;
 
 use Rocketeer\Abstracts\AbstractTask;
@@ -29,11 +24,7 @@
      * Whether to run the commands locally
      * or on the server.
      *
-<<<<<<< HEAD
-     * @type boolean
-=======
      * @type bool
->>>>>>> 40c344eb
      */
     protected $local = true;
 
@@ -46,15 +37,9 @@
         $package = $this->command->argument('package');
         $folder  = $this->paths->getRocketeerConfigFolder();
 
-<<<<<<< HEAD
-        $command = $this->composer()->require($package, array(
-            '--working-dir' => $folder,
-        ));
-=======
         $command = $this->composer()->require($package, [
             '--working-dir' => $folder,
         ]);
->>>>>>> 40c344eb
 
         // Install plugin
         $this->explainer->line('Installing '.$package);
