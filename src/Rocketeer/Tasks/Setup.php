<?php
/*
 * This file is part of Rocketeer
 *
 * (c) Maxime Fabre <ehtnam6@gmail.com>
 *
 * For the full copyright and license information, please view the LICENSE
 * file that was distributed with this source code.
 */

namespace Rocketeer\Tasks;

use Rocketeer\Abstracts\AbstractTask;

/**
 * Set up the remote server for deployment.
 *
 * @author Maxime Fabre <ehtnam6@gmail.com>
 */
class Setup extends AbstractTask
{
    /**
     * A description of what the task does.
     *
     * @type string
     */
    protected $description = 'Set up the remote server for deployment';

    /**
     * Whether the task needs to be run on each stage or globally.
     *
<<<<<<< HEAD
     * @type boolean
=======
     * @type bool
>>>>>>> 40c344eb
     */
    public $usesStages = false;

    /**
     * Run the task.
     *
     * @return string|false|null
     */
    public function execute()
    {
        // Check if requirements are met
        if ($this->executeTask('Check') === false && !$this->getOption('pretend')) {
            return false;
        }

        // Create base folder
        $this->createFolder();
        $this->createStages();

        // Set setup to true
        $this->localStorage->set('is_setup', true);

        // Get server informations
        $this->explainer->line('Getting some informations about the server');
        $this->environment->getSeparator();
        $this->environment->getLineEndings();

        // Create confirmation message
        $application = $this->rocketeer->getApplicationName();
        $homeFolder  = $this->paths->getHomeFolder();
        $message     = sprintf('Successfully setup "%s" at "%s"', $application, $homeFolder);

        return $this->explainer->success($message);
    }

    ////////////////////////////////////////////////////////////////////
    /////////////////////////////// HELPERS ////////////////////////////
    ////////////////////////////////////////////////////////////////////

    /**
     * Create the Application's folders.
     */
    protected function createStages()
    {
        // Get stages
<<<<<<< HEAD
        $availableStages = $this->connections->getAvailableStages();
        $originalStage   = $this->connections->getCurrentConnection()->stage;
=======
        $availableStages = $this->connections->getStages();
        $originalStage   = $this->connections->getStage();
>>>>>>> 40c344eb
        if (empty($availableStages)) {
            $availableStages = [null];
        }

        // Create folders
        foreach ($availableStages as $stage) {
            $this->connections->setStage($stage);
            $this->createFolder('releases', true);
            $this->createFolder('current', true);
            $this->createFolder('shared', true);
        }

        if ($originalStage) {
            $this->connections->setStage($originalStage);
        }
    }
}<|MERGE_RESOLUTION|>--- conflicted
+++ resolved
@@ -7,7 +7,6 @@
  * For the full copyright and license information, please view the LICENSE
  * file that was distributed with this source code.
  */
-
 namespace Rocketeer\Tasks;
 
 use Rocketeer\Abstracts\AbstractTask;
@@ -29,11 +28,7 @@
     /**
      * Whether the task needs to be run on each stage or globally.
      *
-<<<<<<< HEAD
-     * @type boolean
-=======
      * @type bool
->>>>>>> 40c344eb
      */
     public $usesStages = false;
 
@@ -79,13 +74,8 @@
     protected function createStages()
     {
         // Get stages
-<<<<<<< HEAD
         $availableStages = $this->connections->getAvailableStages();
         $originalStage   = $this->connections->getCurrentConnection()->stage;
-=======
-        $availableStages = $this->connections->getStages();
-        $originalStage   = $this->connections->getStage();
->>>>>>> 40c344eb
         if (empty($availableStages)) {
             $availableStages = [null];
         }
