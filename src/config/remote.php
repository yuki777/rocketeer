--- conflicted
+++ resolved
@@ -44,22 +44,18 @@
         ],
 
         // The way symlinks are created
-        'symlink'        => 'absolute',
+        'symlink'        => 'absolute', // One of "absolute", "relative"
 
-<<<<<<< HEAD
-        // One of "absolute", "relative"
-=======
-    // Enable use of sudo for some commands
-    // You can specify a sudo user by doing
-    // 'sudo' => 'the_user'
-    'sudo' => false,
+        // Enable use of sudo for some commands
+        // You can specify a sudo user by doing
+        // 'sudo' => 'the_user'
+        'sudo' => false,
 
-    // An array of commands to run under sudo
-    'sudoed' => [],
+        // An array of commands to run under sudo
+        'sudoed' => [],
 
-    // Permissions$
-    ////////////////////////////////////////////////////////////////////
->>>>>>> 79759954
+        // Permissions
+        ////////////////////////////////////////////////////////////////////
 
         // If enabled will force a shell to be created which is required for some tools like RVM or NVM
         'shell'          => true,
