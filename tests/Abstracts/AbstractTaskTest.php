<?php

/*
 * This file is part of Rocketeer
 *
 * (c) Maxime Fabre <ehtnam6@gmail.com>
 *
 * For the full copyright and license information, please view the LICENSE
 * file that was distributed with this source code.
 */

namespace Rocketeer\Abstracts;

use Rocketeer\TestCases\RocketeerTestCase;

class AbstractTaskTest extends RocketeerTestCase
{
    public function testCanDisplayOutputOfCommandsIfVerbose()
    {
<<<<<<< HEAD
        $this->expectOutputRegex('/tests/');

        $this->mockCommand(['verbose' => true], [], true);
        $task = $this->task('Check');

        $task->run('ls');
=======
        $task = $this->task('Check', [
            'verbose' => true,
        ]);

        ob_start();
        $task->run('ls');
        $output = ob_get_clean();

        $this->assertContains('tests', $output);
>>>>>>> 40c344eb
    }

    public function testCanPretendToRunTasks()
    {
        $task     = $this->pretendTask();
        $commands = $task->run('ls');

        $this->assertEquals('ls', $commands);
    }

    public function testCanGetDescription()
    {
        $task = $this->task('Setup');

        $this->assertNotNull($task->getDescription());
    }

    public function testCanFireEventsDuringTasks()
    {
<<<<<<< HEAD
        $this->disableTestEvents();
        $this->expectFiredEvent('closure.test.foobar');
=======
        $this->expectOutputString('foobar');
        $this->swapConfig(['rocketeer::hooks' => []]);

        $this->tasks->listenTo('closure.test.foobar', function () {
            echo 'foobar';
        });
>>>>>>> 40c344eb

        $this->queue->execute(function ($task) {
            $task->fireEvent('test.foobar');
        }, 'staging');
    }

    public function testTaskCancelsIfEventHalts()
    {
        $this->expectOutputString('abc');
<<<<<<< HEAD
        $this->disableTestEvents();

        $this->tasks->registerConfiguredEvents();
        $this->tasks->listenTo('deploy.before', array(
=======

        $this->swapConfig([
            'rocketeer::hooks' => [],
        ]);

        $this->tasks->registerConfiguredEvents();
        $this->tasks->listenTo('deploy.before', [
>>>>>>> 40c344eb
            function () {
                echo 'a';

                return true;
            },
            function () {
                echo 'b';

                return 'lol';
            },
<<<<<<< HEAD
            function ($task) {
                echo 'c';

                return $task->halt();
=======
            function () {
                echo 'c';

                return false;
>>>>>>> 40c344eb
            },
            function () {
                echo 'd';
            },
<<<<<<< HEAD
        ));

        $task    = $this->pretendTask('Deploy');
        $results = $task->fireEvent('before');

        $this->assertFalse($results);
=======
        ]);

        $task = $this->pretendTask('Deploy');
        $task->fire();
>>>>>>> 40c344eb
    }

    public function testCanListenToSubtasks()
    {
<<<<<<< HEAD
        $this->disableTestEvents();
=======
        $this->swapConfig([
            'rocketeer::hooks' => [],
        ]);

>>>>>>> 40c344eb
        $this->tasks->listenTo('dependencies.before', ['ls']);

        $this->pretendTask('Deploy')->fire();

        $history = $this->history->getFlattenedOutput();
<<<<<<< HEAD
        $this->assertHistory(array(
            'cd {server}/releases/{release}',
            'ls',
        ), array_get($history, 4));
=======
        $this->assertHistory([
            'cd {server}/releases/{release}',
            'ls',
        ], array_get($history, 3));
>>>>>>> 40c344eb
    }

    public function testDoesntDuplicateQueuesOnSubtasks()
    {
<<<<<<< HEAD
        $this->swapConfig(array(
            'default' => ['staging', 'production'],
        ));
=======
        $this->swapConfig([
            'rocketeer::default' => ['staging', 'production'],
        ]);
>>>>>>> 40c344eb

        $this->pretend();
        $this->queue->run('Deploy');

        $this->assertCount(18, $this->history->getFlattenedHistory());
    }

    public function testCanHookIntoHaltingEvent()
    {
<<<<<<< HEAD
        $this->expectFiredEvent('deploy.halt');
        $this->tasks->before('deploy', 'Rocketeer\Dummies\Tasks\MyCustomHaltingTask');

        $this->pretendTask('Deploy')->fire();
    }

    public function testHaltingCancelsQueue()
    {
        $this->expectOutputString('');

        $this->queue->run(array(
            function (AbstractTask $task) {
                $task->halt('foobar');
            },
            function () {
                echo 'foobar';
            },
        ));
=======
        $this->expectOutputString('halted');

        $this->tasks->before('deploy', 'Rocketeer\Dummies\Tasks\MyCustomHaltingTask');

        $this->tasks->listenTo('deploy.halt', function () {
            echo 'halted';
        });

        $this->pretendTask('Deploy')->fire();
>>>>>>> 40c344eb
    }

    public function testCanDisplayReleasesTable()
    {
        $headers  = ['#', 'Path', 'Deployed at', 'Status'];
<<<<<<< HEAD
        $releases = array(
            [0, 20000000000000, '<fg=green>1999-11-30 00:00:00</fg=green>', '✓'],
            [1, 15000000000000, '<fg=red>1499-11-30 00:00:00</fg=red>', '✘'],
            [2, 10000000000000, '<fg=green>0999-11-30 00:00:00</fg=green>', '✓'],
        );
=======
        $releases = [
            [0, 20000000000000, '<fg=green>1999-11-30 00:00:00</fg=green>', '✓'],
            [1, 15000000000000, '<fg=red>1499-11-30 00:00:00</fg=red>', '✘'],
            [2, 10000000000000, '<fg=green>0999-11-30 00:00:00</fg=green>', '✓'],
        ];
>>>>>>> 40c344eb

        $this->app['rocketeer.command'] = $this->getCommand()
                                               ->shouldReceive('table')->with($headers, $releases)->andReturn(null)->once()
                                               ->mock();

        $this->task('CurrentRelease')->execute();
    }
<<<<<<< HEAD

    public function testCanGetOptionsViaCommandOrSetters()
    {
        $this->mockCommand(['pretend' => true, 'foo' => 'bar']);

        $task = $this->task('Deploy');
        $task->configure(['baz' => 'qux']);

        $this->assertTrue($task->getOption('pretend'));
        $this->assertEquals('bar', $task->getOption('foo', true));
        $this->assertEquals('qux', $task->getOption('baz', true));
    }

    public function testCanSetLocalModeIfOnlyTaskIsLocal()
    {
        $this->pretend();
        $task = $this->builder->buildTask(function (AbstractTask $task) {
            return $task->connections->getCurrentConnection()->toLongHandle();
        });
        $task->setLocal(true);
        $results = $task->fire();

        $this->assertEquals('anahkiasen@local', $results);
    }
=======
>>>>>>> 40c344eb
}<|MERGE_RESOLUTION|>--- conflicted
+++ resolved
@@ -17,24 +17,12 @@
 {
     public function testCanDisplayOutputOfCommandsIfVerbose()
     {
-<<<<<<< HEAD
         $this->expectOutputRegex('/tests/');
 
         $this->mockCommand(['verbose' => true], [], true);
         $task = $this->task('Check');
 
         $task->run('ls');
-=======
-        $task = $this->task('Check', [
-            'verbose' => true,
-        ]);
-
-        ob_start();
-        $task->run('ls');
-        $output = ob_get_clean();
-
-        $this->assertContains('tests', $output);
->>>>>>> 40c344eb
     }
 
     public function testCanPretendToRunTasks()
@@ -54,17 +42,8 @@
 
     public function testCanFireEventsDuringTasks()
     {
-<<<<<<< HEAD
         $this->disableTestEvents();
         $this->expectFiredEvent('closure.test.foobar');
-=======
-        $this->expectOutputString('foobar');
-        $this->swapConfig(['rocketeer::hooks' => []]);
-
-        $this->tasks->listenTo('closure.test.foobar', function () {
-            echo 'foobar';
-        });
->>>>>>> 40c344eb
 
         $this->queue->execute(function ($task) {
             $task->fireEvent('test.foobar');
@@ -74,20 +53,10 @@
     public function testTaskCancelsIfEventHalts()
     {
         $this->expectOutputString('abc');
-<<<<<<< HEAD
         $this->disableTestEvents();
 
         $this->tasks->registerConfiguredEvents();
-        $this->tasks->listenTo('deploy.before', array(
-=======
-
-        $this->swapConfig([
-            'rocketeer::hooks' => [],
-        ]);
-
-        $this->tasks->registerConfiguredEvents();
         $this->tasks->listenTo('deploy.before', [
->>>>>>> 40c344eb
             function () {
                 echo 'a';
 
@@ -98,75 +67,41 @@
 
                 return 'lol';
             },
-<<<<<<< HEAD
             function ($task) {
                 echo 'c';
 
                 return $task->halt();
-=======
-            function () {
-                echo 'c';
-
-                return false;
->>>>>>> 40c344eb
             },
             function () {
                 echo 'd';
             },
-<<<<<<< HEAD
-        ));
+        ]);
 
         $task    = $this->pretendTask('Deploy');
         $results = $task->fireEvent('before');
 
         $this->assertFalse($results);
-=======
-        ]);
-
-        $task = $this->pretendTask('Deploy');
-        $task->fire();
->>>>>>> 40c344eb
     }
 
     public function testCanListenToSubtasks()
     {
-<<<<<<< HEAD
         $this->disableTestEvents();
-=======
-        $this->swapConfig([
-            'rocketeer::hooks' => [],
-        ]);
-
->>>>>>> 40c344eb
         $this->tasks->listenTo('dependencies.before', ['ls']);
 
         $this->pretendTask('Deploy')->fire();
 
         $history = $this->history->getFlattenedOutput();
-<<<<<<< HEAD
-        $this->assertHistory(array(
-            'cd {server}/releases/{release}',
-            'ls',
-        ), array_get($history, 4));
-=======
         $this->assertHistory([
             'cd {server}/releases/{release}',
             'ls',
-        ], array_get($history, 3));
->>>>>>> 40c344eb
+        ], array_get($history, 4));
     }
 
     public function testDoesntDuplicateQueuesOnSubtasks()
     {
-<<<<<<< HEAD
-        $this->swapConfig(array(
+        $this->swapConfig([
             'default' => ['staging', 'production'],
-        ));
-=======
-        $this->swapConfig([
-            'rocketeer::default' => ['staging', 'production'],
         ]);
->>>>>>> 40c344eb
 
         $this->pretend();
         $this->queue->run('Deploy');
@@ -176,7 +111,6 @@
 
     public function testCanHookIntoHaltingEvent()
     {
-<<<<<<< HEAD
         $this->expectFiredEvent('deploy.halt');
         $this->tasks->before('deploy', 'Rocketeer\Dummies\Tasks\MyCustomHaltingTask');
 
@@ -187,43 +121,24 @@
     {
         $this->expectOutputString('');
 
-        $this->queue->run(array(
+        $this->queue->run([
             function (AbstractTask $task) {
                 $task->halt('foobar');
             },
             function () {
                 echo 'foobar';
             },
-        ));
-=======
-        $this->expectOutputString('halted');
-
-        $this->tasks->before('deploy', 'Rocketeer\Dummies\Tasks\MyCustomHaltingTask');
-
-        $this->tasks->listenTo('deploy.halt', function () {
-            echo 'halted';
-        });
-
-        $this->pretendTask('Deploy')->fire();
->>>>>>> 40c344eb
+        ]);
     }
 
     public function testCanDisplayReleasesTable()
     {
         $headers  = ['#', 'Path', 'Deployed at', 'Status'];
-<<<<<<< HEAD
-        $releases = array(
-            [0, 20000000000000, '<fg=green>1999-11-30 00:00:00</fg=green>', '✓'],
-            [1, 15000000000000, '<fg=red>1499-11-30 00:00:00</fg=red>', '✘'],
-            [2, 10000000000000, '<fg=green>0999-11-30 00:00:00</fg=green>', '✓'],
-        );
-=======
         $releases = [
             [0, 20000000000000, '<fg=green>1999-11-30 00:00:00</fg=green>', '✓'],
             [1, 15000000000000, '<fg=red>1499-11-30 00:00:00</fg=red>', '✘'],
             [2, 10000000000000, '<fg=green>0999-11-30 00:00:00</fg=green>', '✓'],
         ];
->>>>>>> 40c344eb
 
         $this->app['rocketeer.command'] = $this->getCommand()
                                                ->shouldReceive('table')->with($headers, $releases)->andReturn(null)->once()
@@ -231,7 +146,6 @@
 
         $this->task('CurrentRelease')->execute();
     }
-<<<<<<< HEAD
 
     public function testCanGetOptionsViaCommandOrSetters()
     {
@@ -256,6 +170,4 @@
 
         $this->assertEquals('anahkiasen@local', $results);
     }
-=======
->>>>>>> 40c344eb
 }