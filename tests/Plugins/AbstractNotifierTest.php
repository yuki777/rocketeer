<?php

/*
 * This file is part of Rocketeer
 *
 * (c) Maxime Fabre <ehtnam6@gmail.com>
 *
 * For the full copyright and license information, please view the LICENSE
 * file that was distributed with this source code.
 */

namespace Rocketeer\Plugins;

use Mockery\MockInterface;
use Rocketeer\Dummies\DummyNotifier;
use Rocketeer\Services\Credentials\Keys\ConnectionKey;
use Rocketeer\Services\Credentials\Keys\RepositoryKey;
use Rocketeer\TestCases\RocketeerTestCase;

class AbstractNotifierTest extends RocketeerTestCase
{
    public function setUp()
    {
        parent::setUp();

<<<<<<< HEAD
        $this->swapConfig(array(
            'stages.stages' => array('staging', 'production'),
            'hooks'         => [],
            'connections'   => array(
                'production' => array(
                    'host' => 'foo.bar.com',
                ),
            ),
        ));
=======
        $this->swapConfig([
            'rocketeer::stages.stages' => ['staging', 'production'],
            'rocketeer::hooks'         => [],
            'rocketeer::connections'   => [
                'production' => [
                    'host' => 'foo.bar.com',
                ],
            ],
        ]);
>>>>>>> 40c344eb
        $this->tasks->registerConfiguredEvents();

        $this->notifier = new DummyNotifier($this->app);
        $this->tasks->plugin($this->notifier);
    }

    public function testCanAskForNameIfNoneProvided()
    {
<<<<<<< HEAD
        $this->expectOutputString('foobar finished deploying rocketeers/rocketeer/master on "production/staging" (foo.bar.com)');

        $this->mockCommand([], ['ask' => 'foobar']);
        $this->mock('rocketeer.storage.local', 'LocalStorage', function (MockInterface $mock) {
=======
        $this->expectOutputString('foobar finished deploying branch "master" on "staging@production" (foo.bar.com)');

        $this->mockCommand([], ['ask' => 'foobar']);
        $this->mock('rocketeer.storage.local', 'LocalStorage', function ($mock) {
>>>>>>> 40c344eb
            return $mock
                ->shouldIgnoreMissing()
                ->shouldReceive('get')->with('connections')
                ->shouldReceive('get')->with('notifier.name')->andReturn(null)
                ->shouldReceive('set')->once()->with('notifier.name', 'foobar');
        });
<<<<<<< HEAD
        $this->mock('rocketeer.connections', 'ConnectionsHandler', function (MockInterface $mock) {
            $handle = new ConnectionKey(['name' => 'production', 'server' => 0, 'stage' => 'staging']);
            $handle->servers = [['host' => 'foo.bar.com']];

            return $mock
                ->shouldReceive('getCurrentConnection')->andReturn($handle);
        });

        $this->mock('rocketeer.credentials.handler', 'CredentialsHandler', function (MockInterface $mock) {
            return $mock
                ->shouldReceive('getCurrentRepository')->andReturn(new RepositoryKey([
                    'endpoint' => 'rocketeers/rocketeer',
                    'branch'   => 'master'
                ]));
=======
        $this->mock('rocketeer.connections', 'ConnectionsHandler', function ($mock) {
            return $mock
                ->shouldReceive('getRepositoryBranch')->andReturn('master')
                ->shouldReceive('getStage')->andReturn('staging')
                ->shouldReceive('getConnection')->andReturn('production')
                ->shouldReceive('getServer')->andReturn('0')
                ->shouldReceive('getServerCredentials')->andReturn(['host' => 'foo.bar.com']);
>>>>>>> 40c344eb
        });

        $this->task('deploy')->fireEvent('before');
    }

    public function testCanAppendStageToDetails()
    {
<<<<<<< HEAD
        $this->expectOutputString('Jean Eude finished deploying Anahkiasen/html-object/master on "production/staging" (foo.bar.com)');
=======
        $this->expectOutputString('Jean Eude finished deploying branch "master" on "staging@production" (foo.bar.com)');
>>>>>>> 40c344eb
        $this->localStorage->set('notifier.name', 'Jean Eude');
        $this->tasks->registerConfiguredEvents();
        $this->connections->setStage('staging');

        $this->task('Deploy')->fireEvent('before');
    }

    public function testCanSendDeploymentsNotifications()
    {
<<<<<<< HEAD
        $this->expectOutputString('Jean Eude finished deploying Anahkiasen/html-object/master on "production" (foo.bar.com)');
=======
        $this->expectOutputString('Jean Eude finished deploying branch "master" on "production" (foo.bar.com)');
>>>>>>> 40c344eb
        $this->localStorage->set('notifier.name', 'Jean Eude');

        $this->task('Deploy')->fireEvent('after');
    }

<<<<<<< HEAD
    public function testCanSendRollbackNotifications()
    {
        $this->expectOutputString('Jean Eude rolled back Anahkiasen/html-object/master on "production" to previous version (foo.bar.com)');
        $this->localStorage->set('notifier.name', 'Jean Eude');

        $this->task('Rollback')->fireEvent('after');
    }

=======
>>>>>>> 40c344eb
    public function testDoesntSendNotificationsInPretendMode()
    {
        $this->expectOutputString('');
        $this->localStorage->set('notifier.name', 'Jean Eude');

        $this->pretendTask('Deploy')->fireEvent('after');
    }
}<|MERGE_RESOLUTION|>--- conflicted
+++ resolved
@@ -23,27 +23,15 @@
     {
         parent::setUp();
 
-<<<<<<< HEAD
-        $this->swapConfig(array(
-            'stages.stages' => array('staging', 'production'),
+        $this->swapConfig([
+            'stages.stages' => ['staging', 'production'],
             'hooks'         => [],
-            'connections'   => array(
-                'production' => array(
-                    'host' => 'foo.bar.com',
-                ),
-            ),
-        ));
-=======
-        $this->swapConfig([
-            'rocketeer::stages.stages' => ['staging', 'production'],
-            'rocketeer::hooks'         => [],
-            'rocketeer::connections'   => [
+            'connections'   => [
                 'production' => [
                     'host' => 'foo.bar.com',
                 ],
             ],
         ]);
->>>>>>> 40c344eb
         $this->tasks->registerConfiguredEvents();
 
         $this->notifier = new DummyNotifier($this->app);
@@ -52,24 +40,16 @@
 
     public function testCanAskForNameIfNoneProvided()
     {
-<<<<<<< HEAD
         $this->expectOutputString('foobar finished deploying rocketeers/rocketeer/master on "production/staging" (foo.bar.com)');
 
         $this->mockCommand([], ['ask' => 'foobar']);
         $this->mock('rocketeer.storage.local', 'LocalStorage', function (MockInterface $mock) {
-=======
-        $this->expectOutputString('foobar finished deploying branch "master" on "staging@production" (foo.bar.com)');
-
-        $this->mockCommand([], ['ask' => 'foobar']);
-        $this->mock('rocketeer.storage.local', 'LocalStorage', function ($mock) {
->>>>>>> 40c344eb
             return $mock
                 ->shouldIgnoreMissing()
                 ->shouldReceive('get')->with('connections')
                 ->shouldReceive('get')->with('notifier.name')->andReturn(null)
                 ->shouldReceive('set')->once()->with('notifier.name', 'foobar');
         });
-<<<<<<< HEAD
         $this->mock('rocketeer.connections', 'ConnectionsHandler', function (MockInterface $mock) {
             $handle = new ConnectionKey(['name' => 'production', 'server' => 0, 'stage' => 'staging']);
             $handle->servers = [['host' => 'foo.bar.com']];
@@ -82,17 +62,8 @@
             return $mock
                 ->shouldReceive('getCurrentRepository')->andReturn(new RepositoryKey([
                     'endpoint' => 'rocketeers/rocketeer',
-                    'branch'   => 'master'
+                    'branch'   => 'master',
                 ]));
-=======
-        $this->mock('rocketeer.connections', 'ConnectionsHandler', function ($mock) {
-            return $mock
-                ->shouldReceive('getRepositoryBranch')->andReturn('master')
-                ->shouldReceive('getStage')->andReturn('staging')
-                ->shouldReceive('getConnection')->andReturn('production')
-                ->shouldReceive('getServer')->andReturn('0')
-                ->shouldReceive('getServerCredentials')->andReturn(['host' => 'foo.bar.com']);
->>>>>>> 40c344eb
         });
 
         $this->task('deploy')->fireEvent('before');
@@ -100,11 +71,7 @@
 
     public function testCanAppendStageToDetails()
     {
-<<<<<<< HEAD
         $this->expectOutputString('Jean Eude finished deploying Anahkiasen/html-object/master on "production/staging" (foo.bar.com)');
-=======
-        $this->expectOutputString('Jean Eude finished deploying branch "master" on "staging@production" (foo.bar.com)');
->>>>>>> 40c344eb
         $this->localStorage->set('notifier.name', 'Jean Eude');
         $this->tasks->registerConfiguredEvents();
         $this->connections->setStage('staging');
@@ -114,17 +81,12 @@
 
     public function testCanSendDeploymentsNotifications()
     {
-<<<<<<< HEAD
         $this->expectOutputString('Jean Eude finished deploying Anahkiasen/html-object/master on "production" (foo.bar.com)');
-=======
-        $this->expectOutputString('Jean Eude finished deploying branch "master" on "production" (foo.bar.com)');
->>>>>>> 40c344eb
         $this->localStorage->set('notifier.name', 'Jean Eude');
 
         $this->task('Deploy')->fireEvent('after');
     }
 
-<<<<<<< HEAD
     public function testCanSendRollbackNotifications()
     {
         $this->expectOutputString('Jean Eude rolled back Anahkiasen/html-object/master on "production" to previous version (foo.bar.com)');
@@ -133,8 +95,6 @@
         $this->task('Rollback')->fireEvent('after');
     }
 
-=======
->>>>>>> 40c344eb
     public function testDoesntSendNotificationsInPretendMode()
     {
         $this->expectOutputString('');
