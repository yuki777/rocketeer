<?php

/*
 * This file is part of Rocketeer
 *
 * (c) Maxime Fabre <ehtnam6@gmail.com>
 *
 * For the full copyright and license information, please view the LICENSE
 * file that was distributed with this source code.
 */

namespace Rocketeer\Scm;

use Rocketeer\Binaries\Scm\Svn;
use Rocketeer\TestCases\RocketeerTestCase;

class SvnTest extends RocketeerTestCase
{
    /**
     * The current SCM instance.
     *
<<<<<<< HEAD
     * @type Svn
=======
     * @type Git
>>>>>>> 40c344eb
     */
    protected $scm;

    public function setUp()
    {
        parent::setUp();

        $this->scm = new Svn($this->app);
    }

    ////////////////////////////////////////////////////////////////////
    //////////////////////////////// TESTS /////////////////////////////
    ////////////////////////////////////////////////////////////////////

    public function testCanGetCheck()
    {
        $command = $this->scm->check();

        $this->assertEquals('svn --version', $command);
    }

    public function testCanGetCurrentState()
    {
        $command = $this->scm->currentState();

        $this->assertEquals('svn info | grep "Revision"', $command);
    }

    public function testCanGetCurrentBranch()
    {
        $command = $this->scm->currentBranch();

        $this->assertEquals('echo trunk', $command);
    }

    public function testCanGetCheckout()
    {
<<<<<<< HEAD
        $this->swapRepositoryCredentials(array(
            'username' => 'foo',
            'password' => 'bar',
            'endpoint' => 'http://github.com/my/repository',
            'branch'   => 'develop',
        ));
=======
        $this->mock('rocketeer.connections', 'ConnectionsHandler', function ($mock) {
            return $mock
                ->shouldReceive('getRepositoryCredentials')->once()->andReturn(['username' => 'foo', 'password' => 'bar'])
                ->shouldReceive('getRepositoryEndpoint')->once()->andReturn('http://github.com/my/repository')
                ->shouldReceive('getRepositoryBranch')->once()->andReturn('develop');
        });
>>>>>>> 40c344eb

        $command = $this->scm->checkout($this->server);

        $this->assertEquals('svn co http://github.com/my/repository/develop '.$this->server.' --non-interactive --username="foo" --password="bar"', $command);
    }

    public function testCanGetDeepClone()
    {
<<<<<<< HEAD
        $this->swapRepositoryCredentials(array(
            'username' => 'foo',
            'password' => 'bar',
            'endpoint' => 'http://github.com/my/repository',
            'branch'   => 'develop',
        ));
=======
        $this->mock('rocketeer.connections', 'ConnectionsHandler', function ($mock) {
            return $mock
                ->shouldReceive('getRepositoryCredentials')->once()->andReturn(['username' => 'foo', 'password' => 'bar'])
                ->shouldReceive('getRepositoryEndpoint')->once()->andReturn('http://github.com/my/repository')
                ->shouldReceive('getRepositoryBranch')->once()->andReturn('develop');
        });
>>>>>>> 40c344eb

        $command = $this->scm->checkout($this->server);

        $this->assertEquals('svn co http://github.com/my/repository/develop '.$this->server.' --non-interactive --username="foo" --password="bar"', $command);
    }

    public function testDoesntDuplicateCredentials()
    {
<<<<<<< HEAD
        $this->swapRepositoryCredentials(array(
            'username' => 'foo',
            'password' => 'bar',
            'endpoint' => 'http://foo:bar@github.com/my/repository',
            'branch'   => 'develop',
        ));
=======
        $this->mock('rocketeer.connections', 'ConnectionsHandler', function ($mock) {
            return $mock
                ->shouldReceive('getRepositoryCredentials')->once()->andReturn(['username' => 'foo', 'password' => 'bar'])
                ->shouldReceive('getRepositoryEndpoint')->once()->andReturn('http://foo:bar@github.com/my/repository')
                ->shouldReceive('getRepositoryBranch')->once()->andReturn('develop');
        });
>>>>>>> 40c344eb

        $command = $this->scm->checkout($this->server);

        $this->assertEquals('svn co http://github.com/my/repository/develop '.$this->server.' --non-interactive --username="foo" --password="bar"', $command);

<<<<<<< HEAD
        $this->swapRepositoryCredentials(array(
            'username' => 'foo',
            'password' => null,
            'endpoint' => 'http://foo@github.com/my/repository',
            'branch'   => 'develop',
        ));
=======
        $this->mock('rocketeer.connections', 'ConnectionsHandler', function ($mock) {
            return $mock
                ->shouldReceive('getRepositoryCredentials')->once()->andReturn(['username' => 'foo', 'password' => null])
                ->shouldReceive('getRepositoryEndpoint')->once()->andReturn('http://foo@github.com/my/repository')
                ->shouldReceive('getRepositoryBranch')->once()->andReturn('develop');
        });
>>>>>>> 40c344eb

        $command = $this->scm->checkout($this->server);

        $this->assertEquals('svn co http://github.com/my/repository/develop '.$this->server.' --non-interactive --username="foo"', $command);
    }

    public function testDoesntStripRevisionFromUrl()
    {
<<<<<<< HEAD
        $this->swapRepositoryCredentials(array(
            'username' => 'foo',
            'password' => 'bar',
            'endpoint' => 'url://user:login@example.com/test',
            'branch'   => 'trunk@1234',
        ));
=======
        $this->mock('rocketeer.connections', 'ConnectionsHandler', function ($mock) {
            return $mock
                ->shouldReceive('getRepositoryCredentials')->once()->andReturn(['username' => 'foo', 'password' => 'bar'])
                ->shouldReceive('getRepositoryEndpoint')->once()->andReturn('url://user:login@example.com/test')
                ->shouldReceive('getRepositoryBranch')->once()->andReturn('trunk@1234');
        });
>>>>>>> 40c344eb

        $command = $this->scm->checkout($this->server);

        $this->assertEquals('svn co url://example.com/test/trunk@1234 '.$this->server.' --non-interactive --username="foo" --password="bar"', $command);
    }

    public function testCanGetReset()
    {
        $command = $this->scm->reset();

        $this->assertEquals("svn status -q | grep -v '^[~XI ]' | awk '{print $2;}' | xargs --no-run-if-empty svn revert", $command);
    }

    public function testCanGetUpdate()
    {
        $command = $this->scm->update();

        $this->assertEquals('svn up --non-interactive', $command);
    }

    public function testCanGetSubmodules()
    {
        $command = $this->scm->submodules();

        $this->assertEmpty($command);
    }
}<|MERGE_RESOLUTION|>--- conflicted
+++ resolved
@@ -19,11 +19,7 @@
     /**
      * The current SCM instance.
      *
-<<<<<<< HEAD
      * @type Svn
-=======
-     * @type Git
->>>>>>> 40c344eb
      */
     protected $scm;
 
@@ -61,21 +57,12 @@
 
     public function testCanGetCheckout()
     {
-<<<<<<< HEAD
-        $this->swapRepositoryCredentials(array(
+        $this->swapRepositoryCredentials([
             'username' => 'foo',
             'password' => 'bar',
             'endpoint' => 'http://github.com/my/repository',
             'branch'   => 'develop',
-        ));
-=======
-        $this->mock('rocketeer.connections', 'ConnectionsHandler', function ($mock) {
-            return $mock
-                ->shouldReceive('getRepositoryCredentials')->once()->andReturn(['username' => 'foo', 'password' => 'bar'])
-                ->shouldReceive('getRepositoryEndpoint')->once()->andReturn('http://github.com/my/repository')
-                ->shouldReceive('getRepositoryBranch')->once()->andReturn('develop');
-        });
->>>>>>> 40c344eb
+        ]);
 
         $command = $this->scm->checkout($this->server);
 
@@ -84,21 +71,12 @@
 
     public function testCanGetDeepClone()
     {
-<<<<<<< HEAD
-        $this->swapRepositoryCredentials(array(
+        $this->swapRepositoryCredentials([
             'username' => 'foo',
             'password' => 'bar',
             'endpoint' => 'http://github.com/my/repository',
             'branch'   => 'develop',
-        ));
-=======
-        $this->mock('rocketeer.connections', 'ConnectionsHandler', function ($mock) {
-            return $mock
-                ->shouldReceive('getRepositoryCredentials')->once()->andReturn(['username' => 'foo', 'password' => 'bar'])
-                ->shouldReceive('getRepositoryEndpoint')->once()->andReturn('http://github.com/my/repository')
-                ->shouldReceive('getRepositoryBranch')->once()->andReturn('develop');
-        });
->>>>>>> 40c344eb
+        ]);
 
         $command = $this->scm->checkout($this->server);
 
@@ -107,41 +85,23 @@
 
     public function testDoesntDuplicateCredentials()
     {
-<<<<<<< HEAD
-        $this->swapRepositoryCredentials(array(
+        $this->swapRepositoryCredentials([
             'username' => 'foo',
             'password' => 'bar',
             'endpoint' => 'http://foo:bar@github.com/my/repository',
             'branch'   => 'develop',
-        ));
-=======
-        $this->mock('rocketeer.connections', 'ConnectionsHandler', function ($mock) {
-            return $mock
-                ->shouldReceive('getRepositoryCredentials')->once()->andReturn(['username' => 'foo', 'password' => 'bar'])
-                ->shouldReceive('getRepositoryEndpoint')->once()->andReturn('http://foo:bar@github.com/my/repository')
-                ->shouldReceive('getRepositoryBranch')->once()->andReturn('develop');
-        });
->>>>>>> 40c344eb
+        ]);
 
         $command = $this->scm->checkout($this->server);
 
         $this->assertEquals('svn co http://github.com/my/repository/develop '.$this->server.' --non-interactive --username="foo" --password="bar"', $command);
 
-<<<<<<< HEAD
-        $this->swapRepositoryCredentials(array(
+        $this->swapRepositoryCredentials([
             'username' => 'foo',
             'password' => null,
             'endpoint' => 'http://foo@github.com/my/repository',
             'branch'   => 'develop',
-        ));
-=======
-        $this->mock('rocketeer.connections', 'ConnectionsHandler', function ($mock) {
-            return $mock
-                ->shouldReceive('getRepositoryCredentials')->once()->andReturn(['username' => 'foo', 'password' => null])
-                ->shouldReceive('getRepositoryEndpoint')->once()->andReturn('http://foo@github.com/my/repository')
-                ->shouldReceive('getRepositoryBranch')->once()->andReturn('develop');
-        });
->>>>>>> 40c344eb
+        ]);
 
         $command = $this->scm->checkout($this->server);
 
@@ -150,21 +110,12 @@
 
     public function testDoesntStripRevisionFromUrl()
     {
-<<<<<<< HEAD
-        $this->swapRepositoryCredentials(array(
+        $this->swapRepositoryCredentials([
             'username' => 'foo',
             'password' => 'bar',
             'endpoint' => 'url://user:login@example.com/test',
             'branch'   => 'trunk@1234',
-        ));
-=======
-        $this->mock('rocketeer.connections', 'ConnectionsHandler', function ($mock) {
-            return $mock
-                ->shouldReceive('getRepositoryCredentials')->once()->andReturn(['username' => 'foo', 'password' => 'bar'])
-                ->shouldReceive('getRepositoryEndpoint')->once()->andReturn('url://user:login@example.com/test')
-                ->shouldReceive('getRepositoryBranch')->once()->andReturn('trunk@1234');
-        });
->>>>>>> 40c344eb
+        ]);
 
         $command = $this->scm->checkout($this->server);
 
