--- conflicted
+++ resolved
@@ -254,7 +254,6 @@
         $this->assertEmpty($releases);
     }
 
-<<<<<<< HEAD
     public function testResetsReleasesCacheWhenSwitchingServer()
     {
         $this->mock('rocketeer.bash', 'Rocketeer\Bash', function (MockInterface $mock) {
@@ -287,12 +286,12 @@
 
         $release = $this->releasesManager->getNextRelease();
         $this->assertNotEquals($custom, $release);
-=======
+    }
+
     public function testReleasesArentCastToInteger()
     {
         $releases = $this->releasesManager->getReleases();
 
         $this->assertInternalType('string', $releases[0]);
->>>>>>> 1e585527
     }
 }