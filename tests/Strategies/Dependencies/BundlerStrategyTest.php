--- conflicted
+++ resolved
@@ -34,21 +34,12 @@
         $this->pretend();
         $this->bundler->install();
 
-<<<<<<< HEAD
-        $this->assertHistory(array(
-            array(
-                'cd {server}/releases/{release}',
-                'bundle install',
-            ),
-        ));
-=======
         $this->assertHistory([
             [
                 'cd {server}/releases/{release}',
                 'bundle install',
             ],
         ]);
->>>>>>> 40c344eb
     }
 
     public function testCanUpdateDependencies()
@@ -56,20 +47,11 @@
         $this->pretend();
         $this->bundler->update();
 
-<<<<<<< HEAD
-        $this->assertHistory(array(
-            array(
-                'cd {server}/releases/{release}',
-                'bundle update',
-            ),
-        ));
-=======
         $this->assertHistory([
             [
                 'cd {server}/releases/{release}',
                 'bundle update',
             ],
         ]);
->>>>>>> 40c344eb
     }
 }