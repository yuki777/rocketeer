<?php

/*
 * This file is part of Rocketeer
 *
 * (c) Maxime Fabre <ehtnam6@gmail.com>
 *
 * For the full copyright and license information, please view the LICENSE
 * file that was distributed with this source code.
 */

namespace Rocketeer\Strategies\Deploy;

use Rocketeer\Binaries\Scm\Svn;
use Rocketeer\TestCases\RocketeerTestCase;

class CloneStrategyTest extends RocketeerTestCase
{
    public function testCanDeployRepository()
    {
        $task = $this->pretendTask('Deploy');
        $task->getStrategy('Deploy')->deploy();

<<<<<<< HEAD
        $matcher = array(
            'git clone "{repository}" "{server}/releases/{release}" --branch="master" --depth="1"',
            array(
                "cd {server}/releases/{release}",
                "git submodule update --init --recursive",
            ),
        );
=======
        $matcher = [
            'git clone "{repository}" "{server}/releases/{release}" --branch="master" --depth="1"',
            [
                "cd {server}/releases/{release}",
                "git submodule update --init --recursive",
            ],
        ];
>>>>>>> 40c344eb

        $this->assertHistory($matcher);
    }

    public function testCanUpdateRepository()
    {
        $task = $this->pretendTask('Deploy');
        $task->getStrategy('Deploy')->update();

<<<<<<< HEAD
        $matcher = array(
            array(
                "cd $this->server/releases/20000000000000",
                "git reset --hard",
                "git pull",
            ),
        );
=======
        $matcher = [
            [
                "cd $this->server/releases/20000000000000",
                "git reset --hard",
                "git pull",
            ],
        ];
>>>>>>> 40c344eb

        $this->assertHistory($matcher);
    }

    public function testDoesntRunSubmodulesCheckoutForSvn()
    {
        $this->app['rocketeer.scm'] = new Svn($this->app);

        $task = $this->pretendTask('Deploy');
        $task->getStrategy('Deploy')->deploy();

<<<<<<< HEAD
        $matcher = array(
            'svn co {repository}/master {server}/releases/{release} --non-interactive',
        );
=======
        $matcher = [
            'svn co {repository}/master {server}/releases/{release} --non-interactive',
        ];
>>>>>>> 40c344eb

        $this->assertHistory($matcher);
    }
}<|MERGE_RESOLUTION|>--- conflicted
+++ resolved
@@ -21,15 +21,6 @@
         $task = $this->pretendTask('Deploy');
         $task->getStrategy('Deploy')->deploy();
 
-<<<<<<< HEAD
-        $matcher = array(
-            'git clone "{repository}" "{server}/releases/{release}" --branch="master" --depth="1"',
-            array(
-                "cd {server}/releases/{release}",
-                "git submodule update --init --recursive",
-            ),
-        );
-=======
         $matcher = [
             'git clone "{repository}" "{server}/releases/{release}" --branch="master" --depth="1"',
             [
@@ -37,7 +28,6 @@
                 "git submodule update --init --recursive",
             ],
         ];
->>>>>>> 40c344eb
 
         $this->assertHistory($matcher);
     }
@@ -47,15 +37,6 @@
         $task = $this->pretendTask('Deploy');
         $task->getStrategy('Deploy')->update();
 
-<<<<<<< HEAD
-        $matcher = array(
-            array(
-                "cd $this->server/releases/20000000000000",
-                "git reset --hard",
-                "git pull",
-            ),
-        );
-=======
         $matcher = [
             [
                 "cd $this->server/releases/20000000000000",
@@ -63,7 +44,6 @@
                 "git pull",
             ],
         ];
->>>>>>> 40c344eb
 
         $this->assertHistory($matcher);
     }
@@ -75,15 +55,9 @@
         $task = $this->pretendTask('Deploy');
         $task->getStrategy('Deploy')->deploy();
 
-<<<<<<< HEAD
-        $matcher = array(
-            'svn co {repository}/master {server}/releases/{release} --non-interactive',
-        );
-=======
         $matcher = [
             'svn co {repository}/master {server}/releases/{release} --non-interactive',
         ];
->>>>>>> 40c344eb
 
         $this->assertHistory($matcher);
     }
