--- conflicted
+++ resolved
@@ -19,7 +19,6 @@
 {
     public function testDoesntSendTheSameNotificationTwice()
     {
-<<<<<<< HEAD
         $this->disableTestEvents();
         $this->tasks->plugin(new DummyBeforeAfterNotifier($this->app));
 
@@ -41,18 +40,5 @@
 
         $this->command('deploy')->fireEvent('before');
         $this->command('deploy')->fireEvent('after');
-=======
-        $this->swapConfig([
-            'rocketeer::hooks' => [],
-        ]);
-
-        $this->tasks->plugin(new DummyBeforeAfterNotifier($this->app));
-
-        $this->expectOutputString('before_deployafter_deploy');
-        $this->localStorage->set('notifier.name', 'Jean Eude');
-
-        $this->task('Deploy')->fireEvent('before');
-        $this->task('Deploy')->fireEvent('after');
->>>>>>> 40c344eb
     }
 }